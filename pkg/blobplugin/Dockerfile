# Copyright 2019 The Kubernetes Authors.
#
# Licensed under the Apache License, Version 2.0 (the "License");
# you may not use this file except in compliance with the License.
# You may obtain a copy of the License at
#
#     http://www.apache.org/licenses/LICENSE-2.0
#
# Unless required by applicable law or agreed to in writing, software
# distributed under the License is distributed on an "AS IS" BASIS,
# WITHOUT WARRANTIES OR CONDITIONS OF ANY KIND, either express or implied.
# See the License for the specific language governing permissions and
# limitations under the License.

FROM mcr.microsoft.com/cbl-mariner/base/core:2.0

ARG ARCH=amd64
ARG binary=./_output/${ARCH}/blobplugin
COPY ${binary} /blobplugin

RUN mkdir /blobfuse-proxy/

COPY ./pkg/blobfuse-proxy/init.sh /blobfuse-proxy/
COPY ./pkg/blobfuse-proxy/blobfuse-proxy.service /blobfuse-proxy/
COPY ./_output/${ARCH}/blobfuse-proxy /blobfuse-proxy/

RUN chmod +x /blobfuse-proxy/init.sh && \
 chmod +x /blobfuse-proxy/blobfuse-proxy.service && \
 chmod +x /blobfuse-proxy/blobfuse-proxy

<<<<<<< HEAD
RUN tdnf updateinfo && \
    tdnf install -y util-linux e2fsprogs nfs-utils quota-rpc rpcbind blobfuse2 fuse3 libcap-ng libcap ca-certificates && \
    tdnf clean all

=======
# packages that are only needed by aznfs: procps conntrack iptables bind9-host iproute2 bash netcat sysvinit-utils.
RUN apt update && apt upgrade -y && apt-mark unhold libcap2 && clean-install ca-certificates uuid-dev util-linux mount udev wget e2fsprogs nfs-common netbase procps conntrack iptables bind9-host iproute2 bash netcat sysvinit-utils curl

# install aznfs
RUN if [ "$ARCH" = "amd64" ] ; then \
  wget -O aznfs.tar.gz https://github.com/Azure/AZNFS-mount/releases/download/1.0.8/aznfs-1.0.8-1.x86_64.tar.gz; \
else \
  wget -O aznfs.tar.gz https://github.com/Azure/AZNFS-mount/releases/download/1.0.8/aznfs-1.0.8-1.arm64.tar.gz;fi
RUN tar xvzf aznfs.tar.gz -C / && rm aznfs.tar.gz

# install azcopy
ARG azcopyURL=https://aka.ms/downloadazcopy-v10-linux
RUN if [ "$ARCH" == "arm64" ] ; then \
  azcopyURL=${azcopyURL}"-arm64"; fi
RUN curl -sL ${azcopyURL} | tar -xz && \
  mv ./azcopy_linux_$ARCH_*/azcopy /usr/local/bin/azcopy && \
  rm -rf ./azcopy_linux_$ARCH_*
RUN chmod +x /usr/local/bin/azcopy
RUN apt remove curl -y

RUN if [ "$ARCH" = "amd64" ] ; then \
  clean-install libcurl4-gnutls-dev && \
  wget -O /blobfuse-proxy/packages-microsoft-prod-22.04.deb https://packages.microsoft.com/config/ubuntu/22.04/packages-microsoft-prod.deb && \
  wget -O /blobfuse-proxy/packages-microsoft-prod-18.04.deb https://packages.microsoft.com/config/ubuntu/18.04/packages-microsoft-prod.deb && \
  dpkg -i /blobfuse-proxy/packages-microsoft-prod-18.04.deb && apt update && apt install blobfuse blobfuse2 fuse -y && apt remove wget -y; fi
>>>>>>> d570e04c
LABEL maintainers="andyzhangx"
LABEL description="Azure Blob Storage CSI driver"

ENTRYPOINT ["/blobplugin"]<|MERGE_RESOLUTION|>--- conflicted
+++ resolved
@@ -28,38 +28,12 @@
  chmod +x /blobfuse-proxy/blobfuse-proxy.service && \
  chmod +x /blobfuse-proxy/blobfuse-proxy
 
-<<<<<<< HEAD
+# Temporarily adding "curl" update: Fix for CVE-2023-38545/CVE-2023-38546.
+# To be removed when base CBL-Mariner is updated.
 RUN tdnf updateinfo && \
-    tdnf install -y util-linux e2fsprogs nfs-utils quota-rpc rpcbind blobfuse2 fuse3 libcap-ng libcap ca-certificates && \
+    tdnf install -y util-linux e2fsprogs nfs-utils quota-rpc rpcbind blobfuse2 fuse3 libcap-ng libcap ca-certificates curl && \
     tdnf clean all
 
-=======
-# packages that are only needed by aznfs: procps conntrack iptables bind9-host iproute2 bash netcat sysvinit-utils.
-RUN apt update && apt upgrade -y && apt-mark unhold libcap2 && clean-install ca-certificates uuid-dev util-linux mount udev wget e2fsprogs nfs-common netbase procps conntrack iptables bind9-host iproute2 bash netcat sysvinit-utils curl
-
-# install aznfs
-RUN if [ "$ARCH" = "amd64" ] ; then \
-  wget -O aznfs.tar.gz https://github.com/Azure/AZNFS-mount/releases/download/1.0.8/aznfs-1.0.8-1.x86_64.tar.gz; \
-else \
-  wget -O aznfs.tar.gz https://github.com/Azure/AZNFS-mount/releases/download/1.0.8/aznfs-1.0.8-1.arm64.tar.gz;fi
-RUN tar xvzf aznfs.tar.gz -C / && rm aznfs.tar.gz
-
-# install azcopy
-ARG azcopyURL=https://aka.ms/downloadazcopy-v10-linux
-RUN if [ "$ARCH" == "arm64" ] ; then \
-  azcopyURL=${azcopyURL}"-arm64"; fi
-RUN curl -sL ${azcopyURL} | tar -xz && \
-  mv ./azcopy_linux_$ARCH_*/azcopy /usr/local/bin/azcopy && \
-  rm -rf ./azcopy_linux_$ARCH_*
-RUN chmod +x /usr/local/bin/azcopy
-RUN apt remove curl -y
-
-RUN if [ "$ARCH" = "amd64" ] ; then \
-  clean-install libcurl4-gnutls-dev && \
-  wget -O /blobfuse-proxy/packages-microsoft-prod-22.04.deb https://packages.microsoft.com/config/ubuntu/22.04/packages-microsoft-prod.deb && \
-  wget -O /blobfuse-proxy/packages-microsoft-prod-18.04.deb https://packages.microsoft.com/config/ubuntu/18.04/packages-microsoft-prod.deb && \
-  dpkg -i /blobfuse-proxy/packages-microsoft-prod-18.04.deb && apt update && apt install blobfuse blobfuse2 fuse -y && apt remove wget -y; fi
->>>>>>> d570e04c
 LABEL maintainers="andyzhangx"
 LABEL description="Azure Blob Storage CSI driver"
 
