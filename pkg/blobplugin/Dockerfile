--- conflicted
+++ resolved
@@ -12,11 +12,7 @@
 # See the License for the specific language governing permissions and
 # limitations under the License.
 
-<<<<<<< HEAD
 FROM mcr.microsoft.com/cbl-mariner/base/core:2.0
-=======
-FROM registry.k8s.io/build-image/debian-base:bookworm-v1.0.3
->>>>>>> a7dea3ac
 
 ARG ARCH=amd64
 ARG binary=./_output/${ARCH}/blobplugin
@@ -25,55 +21,21 @@
 RUN mkdir /blobfuse-proxy/
 
 COPY ./pkg/blobfuse-proxy/init.sh /blobfuse-proxy/
-<<<<<<< HEAD
-=======
+COPY ./pkg/blobfuse-proxy/blobfuse-proxy.service /blobfuse-proxy/
+COPY ./_output/\${ARCH}/blobfuse-proxy /blobfuse-proxy/
 COPY ./pkg/blobfuse-proxy/install-proxy.sh /blobfuse-proxy/
 COPY ./pkg/blobfuse-proxy/install-proxy-rhcos.sh /blobfuse-proxy/
->>>>>>> a7dea3ac
-COPY ./pkg/blobfuse-proxy/blobfuse-proxy.service /blobfuse-proxy/
-COPY ./_output/${ARCH}/blobfuse-proxy /blobfuse-proxy/
 
 RUN chmod +x /blobfuse-proxy/init.sh && \
-<<<<<<< HEAD
-=======
+ chmod +x /blobfuse-proxy/blobfuse-proxy.service && \
+ chmod +x /blobfuse-proxy/blobfuse-proxy && \
  chmod +x /blobfuse-proxy/install-proxy-rhcos.sh && \
- chmod +x /blobfuse-proxy/install-proxy.sh && \
->>>>>>> a7dea3ac
- chmod +x /blobfuse-proxy/blobfuse-proxy.service && \
- chmod +x /blobfuse-proxy/blobfuse-proxy
+ chmod +x /blobfuse-proxy/install-proxy.sh
 
-# Currently no CBL-Mariner image with fix for "curl"/"zlib" CVE-2023-38545/CVE-2023-38546/CVE-2023-45853.
-# So, temporarily do update here. Remove "curl"/"zlib" when image is updated.
 RUN tdnf updateinfo && \
-    tdnf install -y util-linux e2fsprogs nfs-utils quota-rpc rpcbind blobfuse2 fuse3 libcap-ng libcap ca-certificates curl zlib openssl && \
-    tdnf clean all
+ tdnf install -y util-linux glibc e2fsprogs nfs-utils quota-rpc rpcbind fuse fuse3 blobfuse2 libcap-ng libcap ca-certificates curl zlib openssl && \
+ tdnf clean all
 
-<<<<<<< HEAD
-=======
-# install aznfs
-ARG aznfsVer=2.0.4
-RUN if [ "$ARCH" = "amd64" ] ; then \
-  wget -O aznfs.tar.gz https://github.com/Azure/AZNFS-mount/releases/download/${aznfsVer}/aznfs-${aznfsVer}-1.x86_64.tar.gz; \
-else \
-  wget -O aznfs.tar.gz https://github.com/Azure/AZNFS-mount/releases/download/${aznfsVer}/aznfs-${aznfsVer}-1.arm64.tar.gz;fi
-RUN tar xvzf aznfs.tar.gz -C / --keep-directory-symlink && rm aznfs.tar.gz
-
-# install azcopy
-ARG azcopyURL=https://azcopyvnext.azureedge.net/releases/release-10.24.0-20240326/azcopy_linux_amd64_10.24.0.tar.gz
-RUN if [ "$ARCH" == "arm64" ] ; then \
-  azcopyURL=https://azcopyvnext.azureedge.net/releases/release-10.24.0-20240326/azcopy_linux_arm64_10.24.0.tar.gz; fi
-RUN wget -O azcopy.tar.gz ${azcopyURL} && \
-  tar xvzf azcopy.tar.gz -C . && rm azcopy.tar.gz && \
-  mv ./azcopy_linux_$ARCH_*/azcopy /usr/local/bin/azcopy && \
-  rm -rf ./azcopy_linux_$ARCH_*
-RUN chmod +x /usr/local/bin/azcopy
-
-RUN if [ "$ARCH" = "amd64" ] ; then \
-  clean-install libcurl4-gnutls-dev && \
-  wget -O /blobfuse-proxy/packages-microsoft-prod-22.04.deb https://packages.microsoft.com/config/ubuntu/22.04/packages-microsoft-prod.deb && \
-  wget -O /blobfuse-proxy/packages-microsoft-prod-18.04.deb https://packages.microsoft.com/config/ubuntu/18.04/packages-microsoft-prod.deb && \
-  dpkg -i /blobfuse-proxy/packages-microsoft-prod-18.04.deb && apt update && apt install blobfuse blobfuse2 fuse -y && apt remove wget -y; fi
->>>>>>> a7dea3ac
 LABEL maintainers="andyzhangx"
 LABEL description="Azure Blob Storage CSI driver"
 
