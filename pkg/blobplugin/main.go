--- conflicted
+++ resolved
@@ -34,36 +34,6 @@
 
 var driverOptions blob.DriverOptions
 var (
-<<<<<<< HEAD
-	endpoint                               = flag.String("endpoint", "unix://tmp/csi.sock", "CSI endpoint")
-	blobfuseProxyEndpoint                  = flag.String("blobfuse-proxy-endpoint", "unix://tmp/blobfuse-proxy.sock", "blobfuse-proxy endpoint")
-	edgeCacheConfigEndpoint                = flag.String("edgecache-config-endpoint", "hydrad-config:8675", "edgecache config endpoint")
-	edgeCacheMountEndpoint                 = flag.String("edgecache-mount-endpoint", "unix://tmp/csi-mounts.sock", "edgecache mount endpoint")
-	edgeCacheConnTimeout                   = flag.Int("edgecache-connect-timeout", 5, "edgecache connection timeout(seconds)")
-	nodeID                                 = flag.String("nodeid", "", "node id")
-	version                                = flag.Bool("version", false, "Print the version and exit.")
-	metricsAddress                         = flag.String("metrics-address", "", "export the metrics")
-	kubeconfig                             = flag.String("kubeconfig", "", "Absolute path to the kubeconfig file. Required only when running out of cluster.")
-	driverName                             = flag.String("drivername", blob.DefaultDriverName, "name of the driver")
-	enableBlobfuseProxy                    = flag.Bool("enable-blobfuse-proxy", false, "using blobfuse proxy for mounts")
-	blobfuseProxyConnTimout                = flag.Int("blobfuse-proxy-connect-timeout", 5, "blobfuse proxy connection timeout(seconds)")
-	enableBlobMockMount                    = flag.Bool("enable-blob-mock-mount", false, "enable mock mount(only for testing)")
-	cloudConfigSecretName                  = flag.String("cloud-config-secret-name", "azure-cloud-provider", "secret name of cloud config")
-	cloudConfigSecretNamespace             = flag.String("cloud-config-secret-namespace", "kube-system", "secret namespace of cloud config")
-	customUserAgent                        = flag.String("custom-user-agent", "", "custom userAgent")
-	userAgentSuffix                        = flag.String("user-agent-suffix", "", "userAgent suffix")
-	allowEmptyCloudConfig                  = flag.Bool("allow-empty-cloud-config", true, "allow running driver without cloud config")
-	enableGetVolumeStats                   = flag.Bool("enable-get-volume-stats", false, "allow GET_VOLUME_STATS on agent node")
-	appendTimeStampInCacheDir              = flag.Bool("append-timestamp-cache-dir", false, "append timestamp into cache directory on agent node")
-	mountPermissions                       = flag.Uint64("mount-permissions", 0777, "mounted folder permissions")
-	allowInlineVolumeKeyAccessWithIdentity = flag.Bool("allow-inline-volume-key-access-with-idenitity", false, "allow accessing storage account key using cluster identity for inline volume")
-	kubeAPIQPS                             = flag.Float64("kube-api-qps", 25.0, "QPS to use while communicating with the kubernetes apiserver.")
-	kubeAPIBurst                           = flag.Int("kube-api-burst", 50, "Burst to use while communicating with the kubernetes apiserver.")
-	appendMountErrorHelpLink               = flag.Bool("append-mount-error-help-link", true, "Whether to include a link for help with mount errors when a mount error occurs.")
-	enableAznfsMount                       = flag.Bool("enable-aznfs-mount", false, "replace nfs mount with aznfs mount")
-	volStatsCacheExpireInMinutes           = flag.Int("vol-stats-cache-expire-in-minutes", 10, "The cache expire time in minutes for volume stats cache")
-	sasTokenExpirationMinutes              = flag.Int("sas-token-expiration-minutes", 1440, "sas token expiration minutes during volume cloning")
-=======
 	metricsAddress             = flag.String("metrics-address", "", "export the metrics")
 	version                    = flag.Bool("version", false, "Print the version and exit.")
 	endpoint                   = flag.String("endpoint", "unix://tmp/csi.sock", "CSI endpoint")
@@ -75,7 +45,6 @@
 	allowEmptyCloudConfig      = flag.Bool("allow-empty-cloud-config", true, "allow running driver without cloud config")
 	kubeAPIQPS                 = flag.Float64("kube-api-qps", 25.0, "QPS to use while communicating with the kubernetes apiserver.")
 	kubeAPIBurst               = flag.Int("kube-api-burst", 50, "Burst to use while communicating with the kubernetes apiserver.")
->>>>>>> a7dea3ac
 )
 
 func init() {
@@ -101,30 +70,6 @@
 }
 
 func handle() {
-<<<<<<< HEAD
-	driverOptions := blob.DriverOptions{
-		NodeID:                                 *nodeID,
-		DriverName:                             *driverName,
-		BlobfuseProxyEndpoint:                  *blobfuseProxyEndpoint,
-		EdgeCacheConfigEndpoint:                *edgeCacheConfigEndpoint,
-		EdgeCacheMountEndpoint:                 *edgeCacheMountEndpoint,
-		EdgeCacheConnTimeout:                   *edgeCacheConnTimeout,
-		EnableBlobfuseProxy:                    *enableBlobfuseProxy,
-		BlobfuseProxyConnTimout:                *blobfuseProxyConnTimout,
-		EnableBlobMockMount:                    *enableBlobMockMount,
-		EnableEdgeCacheFinalizer:               true,
-		EnableGetVolumeStats:                   *enableGetVolumeStats,
-		AppendTimeStampInCacheDir:              *appendTimeStampInCacheDir,
-		MountPermissions:                       *mountPermissions,
-		AllowInlineVolumeKeyAccessWithIdentity: *allowInlineVolumeKeyAccessWithIdentity,
-		AppendMountErrorHelpLink:               *appendMountErrorHelpLink,
-		EnableAznfsMount:                       *enableAznfsMount,
-		VolStatsCacheExpireInMinutes:           *volStatsCacheExpireInMinutes,
-		SasTokenExpirationMinutes:              *sasTokenExpirationMinutes,
-	}
-
-=======
->>>>>>> a7dea3ac
 	userAgent := blob.GetUserAgent(driverOptions.DriverName, *customUserAgent, *userAgentSuffix)
 	klog.V(2).Infof("driver userAgent: %s", userAgent)
 
