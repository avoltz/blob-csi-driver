/*
Copyright 2019 The Kubernetes Authors.

Licensed under the Apache License, Version 2.0 (the "License");
you may not use this file except in compliance with the License.
You may obtain a copy of the License at

    http://www.apache.org/licenses/LICENSE-2.0

Unless required by applicable law or agreed to in writing, software
distributed under the License is distributed on an "AS IS" BASIS,
WITHOUT WARRANTIES OR CONDITIONS OF ANY KIND, either express or implied.
See the License for the specific language governing permissions and
limitations under the License.
*/

package blob

import (
	"context"
	"errors"
	"flag"
	"fmt"
	"os"
	"reflect"
	"sort"
	"strings"
	"testing"
	"time"

	"github.com/Azure/azure-sdk-for-go/services/storage/mgmt/2021-09-01/storage"
	"github.com/stretchr/testify/assert"
	"go.uber.org/mock/gomock"
	"golang.org/x/sync/errgroup"
	v1api "k8s.io/api/core/v1"
	metav1 "k8s.io/apimachinery/pkg/apis/meta/v1"
	"k8s.io/client-go/kubernetes"
	"k8s.io/client-go/kubernetes/fake"
	"sigs.k8s.io/blob-csi-driver/pkg/util"
	"sigs.k8s.io/cloud-provider-azure/pkg/azureclients/storageaccountclient/mockstorageaccountclient"
	azure "sigs.k8s.io/cloud-provider-azure/pkg/provider"
	"sigs.k8s.io/cloud-provider-azure/pkg/retry"
)

const (
	fakeNodeID     = "fakeNodeID"
	fakeDriverName = "fake"
	vendorVersion  = "0.3.0"
)

func NewFakeDriver() *Driver {
	driverOptions := DriverOptions{
<<<<<<< HEAD
		NodeID:                   fakeNodeID,
		DriverName:               DefaultDriverName,
		BlobfuseProxyEndpoint:    "",
		EnableBlobfuseProxy:      false,
		EnableEdgeCacheFinalizer: false,
		BlobfuseProxyConnTimout:  5,
		EnableBlobMockMount:      false,
=======
		NodeID:                      fakeNodeID,
		DriverName:                  DefaultDriverName,
		BlobfuseProxyEndpoint:       "",
		EnableBlobfuseProxy:         false,
		BlobfuseProxyConnTimout:     5,
		WaitForAzCopyTimeoutMinutes: 1,
		EnableBlobMockMount:         false,
>>>>>>> 1cec63eb
	}
	driver := NewDriver(&driverOptions, nil, &azure.Cloud{})
	driver.Name = fakeDriverName
	driver.Version = vendorVersion
	driver.subnetLockMap = util.NewLockMap()
	return driver
}

func TestNewFakeDriver(t *testing.T) {
	driverOptions := DriverOptions{
		NodeID:                  fakeNodeID,
		DriverName:              DefaultDriverName,
		BlobfuseProxyEndpoint:   "",
		EnableBlobfuseProxy:     false,
		BlobfuseProxyConnTimout: 5,
		EnableBlobMockMount:     false,
	}
	d := NewDriver(&driverOptions, nil, &azure.Cloud{})
	assert.NotNil(t, d)
}

func TestNewDriver(t *testing.T) {
	driverOptions := DriverOptions{
		NodeID:                      fakeNodeID,
		DriverName:                  DefaultDriverName,
		BlobfuseProxyEndpoint:       "",
		EnableBlobfuseProxy:         false,
		BlobfuseProxyConnTimout:     5,
		WaitForAzCopyTimeoutMinutes: 1,
		EnableBlobMockMount:         false,
	}
	driver := NewDriver(&driverOptions, nil, &azure.Cloud{})
	fakedriver := NewFakeDriver()
	fakedriver.Name = DefaultDriverName
	fakedriver.Version = driverVersion
	fakedriver.accountSearchCache = driver.accountSearchCache
	fakedriver.dataPlaneAPIVolCache = driver.dataPlaneAPIVolCache
	fakedriver.azcopySasTokenCache = driver.azcopySasTokenCache
	fakedriver.volStatsCache = driver.volStatsCache
	fakedriver.cloud = driver.cloud
	assert.Equal(t, driver, fakedriver)
}

func TestRun(t *testing.T) {
	fakeCredFile := "fake-cred-file.json"
	fakeCredContent := `{
    "tenantId": "1234",
    "subscriptionId": "12345",
    "aadClientId": "123456",
    "aadClientSecret": "1234567",
    "resourceGroup": "rg1",
    "location": "loc"
}`

	testCases := []struct {
		name     string
		testFunc func(t *testing.T)
	}{
		{
			name: "Successful run",
			testFunc: func(t *testing.T) {
				if err := os.WriteFile(fakeCredFile, []byte(fakeCredContent), 0666); err != nil {
					t.Error(err)
				}

				defer func() {
					if err := os.Remove(fakeCredFile); err != nil {
						t.Error(err)
					}
				}()

				originalCredFile, ok := os.LookupEnv(DefaultAzureCredentialFileEnv)
				if ok {
					defer os.Setenv(DefaultAzureCredentialFileEnv, originalCredFile)
				} else {
					defer os.Unsetenv(DefaultAzureCredentialFileEnv)
				}
				os.Setenv(DefaultAzureCredentialFileEnv, fakeCredFile)

				d := NewFakeDriver()

				ctx, cancelFn := context.WithCancel(context.Background())
				var routines errgroup.Group
				routines.Go(func() error { return d.Run(ctx, "tcp://127.0.0.1:0") })
				time.Sleep(time.Millisecond * 500)
				cancelFn()
				time.Sleep(time.Millisecond * 500)
				err := routines.Wait()
				assert.Nil(t, err)
			},
		},
		{
			name: "Successful run with node ID missing",
			testFunc: func(t *testing.T) {
				if err := os.WriteFile(fakeCredFile, []byte(fakeCredContent), 0666); err != nil {
					t.Error(err)
				}

				defer func() {
					if err := os.Remove(fakeCredFile); err != nil {
						t.Error(err)
					}
				}()

				originalCredFile, ok := os.LookupEnv(DefaultAzureCredentialFileEnv)
				if ok {
					defer os.Setenv(DefaultAzureCredentialFileEnv, originalCredFile)
				} else {
					defer os.Unsetenv(DefaultAzureCredentialFileEnv)
				}
				os.Setenv(DefaultAzureCredentialFileEnv, fakeCredFile)

				d := NewFakeDriver()
				d.cloud = &azure.Cloud{}
				d.NodeID = ""
				ctx, cancelFn := context.WithCancel(context.Background())
				var routines errgroup.Group
				routines.Go(func() error { return d.Run(ctx, "tcp://127.0.0.1:0") })
				time.Sleep(time.Millisecond * 500)
				cancelFn()
				time.Sleep(time.Millisecond * 500)
				err := routines.Wait()
				assert.Nil(t, err)
			},
		},
	}

	for _, tc := range testCases {
		t.Run(tc.name, tc.testFunc)
	}
}

func TestGetContainerInfo(t *testing.T) {
	tests := []struct {
		volumeID      string
		rg            string
		account       string
		container     string
		namespace     string
		subsID        string
		expectedError error
	}{
		{
			volumeID:      "rg#f5713de20cde511e8ba4900#container#uuid#namespace",
			rg:            "rg",
			account:       "f5713de20cde511e8ba4900",
			container:     "container",
			namespace:     "namespace",
			expectedError: nil,
		},
		{
			volumeID:      "rg#f5713de20cde511e8ba4900#container##namespace",
			rg:            "rg",
			account:       "f5713de20cde511e8ba4900",
			container:     "container",
			namespace:     "namespace",
			expectedError: nil,
		},
		{
			volumeID:      "rg#f5713de20cde511e8ba4900#container##",
			rg:            "rg",
			account:       "f5713de20cde511e8ba4900",
			container:     "container",
			namespace:     "",
			expectedError: nil,
		},
		{
			volumeID:      "rg#f5713de20cde511e8ba4900#pvc-file-dynamic-17e43f84-f474-11e8-acd0-000d3a00df41#uuid",
			rg:            "rg",
			account:       "f5713de20cde511e8ba4900",
			container:     "pvc-file-dynamic-17e43f84-f474-11e8-acd0-000d3a00df41",
			expectedError: nil,
		},
		{
			volumeID:      "rg#f5713de20cde511e8ba4900#pvc-file-dynamic-17e43f84-f474-11e8-acd0-000d3a00df41#",
			rg:            "rg",
			account:       "f5713de20cde511e8ba4900",
			container:     "pvc-file-dynamic-17e43f84-f474-11e8-acd0-000d3a00df41",
			expectedError: nil,
		},
		{
			volumeID:      "rg#f5713de20cde511e8ba4900#pvc-file-dynamic-17e43f84-f474-11e8-acd0-000d3a00df41",
			rg:            "rg",
			account:       "f5713de20cde511e8ba4900",
			container:     "pvc-file-dynamic-17e43f84-f474-11e8-acd0-000d3a00df41",
			expectedError: nil,
		},
		{
			volumeID:      "rg#f5713de20cde511e8ba4900",
			rg:            "",
			account:       "",
			container:     "",
			expectedError: fmt.Errorf("error parsing volume id: \"rg#f5713de20cde511e8ba4900\", should at least contain two #"),
		},
		{
			volumeID:      "rg",
			rg:            "",
			account:       "",
			container:     "",
			expectedError: fmt.Errorf("error parsing volume id: \"rg\", should at least contain two #"),
		},
		{
			volumeID:      "",
			rg:            "",
			account:       "",
			container:     "",
			expectedError: fmt.Errorf("error parsing volume id: \"\", should at least contain two #"),
		},
		{
			volumeID:      "rg#f5713de20cde511e8ba4900#container#uuid#namespace#subsID",
			rg:            "rg",
			account:       "f5713de20cde511e8ba4900",
			container:     "container",
			namespace:     "namespace",
			subsID:        "subsID",
			expectedError: nil,
		},
		{
			volumeID:      "rg#f5713de20cde511e8ba4900#container###subsID",
			rg:            "rg",
			account:       "f5713de20cde511e8ba4900",
			container:     "container",
			subsID:        "subsID",
			expectedError: nil,
		},
		{
			volumeID:      "rg#f5713de20cde511e8ba4900#container#uuid#namespace#",
			rg:            "rg",
			account:       "f5713de20cde511e8ba4900",
			container:     "container",
			namespace:     "namespace",
			expectedError: nil,
		},
	}

	for _, test := range tests {
		rg, account, container, ns, subsID, err := GetContainerInfo(test.volumeID)
		if !reflect.DeepEqual(rg, test.rg) || !reflect.DeepEqual(account, test.account) ||
			!reflect.DeepEqual(container, test.container) || !reflect.DeepEqual(err, test.expectedError) ||
			!reflect.DeepEqual(ns, test.namespace) || !reflect.DeepEqual(subsID, test.subsID) {
			t.Errorf("input: %q, GetContainerInfo rg: %q, rg: %q, account: %q, account: %q, container: %q, container: %q, namespace: %q, namespace: %q, err: %q, expectedError: %q", test.volumeID, rg, test.rg, account, test.account,
				container, test.container, ns, test.namespace, err, test.expectedError)
		}
	}
}

func TestIsRetriableError(t *testing.T) {
	tests := []struct {
		desc         string
		rpcErr       error
		expectedBool bool
	}{
		{
			desc:         "non-retriable error",
			rpcErr:       nil,
			expectedBool: false,
		},
		{
			desc:         "accountNotProvisioned",
			rpcErr:       errors.New("could not get storage key for storage account : could not get storage key for storage account f233333: Retriable: true, RetryAfter: 0001-01-01 00:00:00 +0000 UTC, HTTPStatusCode: 409, RawError: storage.AccountsClient#ListKeys: Failure sending request: StatusCode=409 -- Original Error: autorest/azure: Service returned an error. Status=<nil> Code=\"StorageAccountIsNotProvisioned\" Message=\"The storage account provisioning state must be 'Succeeded' before executing the operation.\""),
			expectedBool: true,
		},
		{
			desc:         "tooManyRequests",
			rpcErr:       errors.New("could not get storage key for storage account : could not list storage accounts for account type Premium_LRS: Retriable: true, RetryAfter: 0001-01-01 00:00:00 +0000 UTC m=+231.866923225, HTTPStatusCode: 429, RawError: storage.AccountsClient#ListByResourceGroup: Failure responding to request: StatusCode=429 -- Original Error: autorest/azure: Service returned an error. Status=429 Code=\"TooManyRequests\" Message=\"The request is being throttled as the limit has been reached for operation type - List. For more information, see - https://aka.ms/srpthrottlinglimits\""),
			expectedBool: true,
		},
		{
			desc:         "clientThrottled",
			rpcErr:       errors.New("could not list storage accounts for account type : Retriable: true, RetryAfter: 16s, HTTPStatusCode: 0, RawError: azure cloud provider throttled for operation StorageAccountListByResourceGroup with reason \"client throttled\""),
			expectedBool: true,
		},
	}

	for _, test := range tests {
		result := isRetriableError(test.rpcErr)
		if result != test.expectedBool {
			t.Errorf("desc: (%s), input: rpcErr(%v), isRetriableError returned with bool(%v), not equal to expectedBool(%v)",
				test.desc, test.rpcErr, result, test.expectedBool)
		}
	}
}

func TestGetValidContainerName(t *testing.T) {
	tests := []struct {
		volumeName string
		protocol   string
		expected   string
	}{
		{
			volumeName: "aqz",
			expected:   "aqz",
		},
		{
			volumeName: "029",
			expected:   "029",
		},
		{
			volumeName: "a--z",
			expected:   "a-z",
		},
		{
			volumeName: "A2Z",
			expected:   "a2z",
		},
		{
			volumeName: "1234567891234567891234567891234567891234567891234567891234567891",
			expected:   "123456789123456789123456789123456789123456789123456789123456789",
		},
	}

	for _, test := range tests {
		result := getValidContainerName(test.volumeName, "")
		if !reflect.DeepEqual(result, test.expected) {
			t.Errorf("input: %q, getValidContainerName result: %q, expected: %q", test.volumeName, result, test.expected)
		}
	}
}

func TestCheckContainerNameBeginAndEnd(t *testing.T) {
	tests := []struct {
		containerName string
		expected      bool
	}{
		{
			containerName: "aqz",
			expected:      true,
		},
		{
			containerName: "029",
			expected:      true,
		},
		{
			containerName: "a-9",
			expected:      true,
		},
		{
			containerName: "0-z",
			expected:      true,
		},
		{
			containerName: "-1-",
			expected:      false,
		},
		{
			containerName: ":1p",
			expected:      false,
		},
	}

	for _, test := range tests {
		result := checkContainerNameBeginAndEnd(test.containerName)
		if !reflect.DeepEqual(result, test.expected) {
			t.Errorf("input: %q, checkContainerNameBeginAndEnd result: %v, expected: %v", test.containerName, result, test.expected)
		}
	}
}

func TestIsSASToken(t *testing.T) {
	tests := []struct {
		key      string
		expected bool
	}{
		{
			key:      "?sv=2017-03-28&ss=bfqt&srt=sco&sp=rwdlacup",
			expected: true,
		},
		{
			key:      "&ss=bfqt&srt=sco&sp=rwdlacup",
			expected: false,
		},
		{
			key:      "123456789vbDWANIJ319Fqabcded3wwLRnxK70zRJ",
			expected: false,
		},
	}

	for _, test := range tests {
		result := isSASToken(test.key)
		if !reflect.DeepEqual(result, test.expected) {
			t.Errorf("input: %q, isSASToken result: %v, expected: %v", test.key, result, test.expected)
		}
	}
}

func TestIsCorruptedDir(t *testing.T) {
	existingMountPath, err := os.MkdirTemp(os.TempDir(), "blob-csi-mount-test")
	if err != nil {
		t.Fatalf("failed to create tmp dir: %v", err)
	}
	defer os.RemoveAll(existingMountPath)

	tests := []struct {
		desc           string
		dir            string
		expectedResult bool
	}{
		{
			desc:           "NotExist dir",
			dir:            "/tmp/NotExist",
			expectedResult: false,
		},
		{
			desc:           "Existing dir",
			dir:            existingMountPath,
			expectedResult: false,
		},
	}

	for i, test := range tests {
		isCorruptedDir := IsCorruptedDir(test.dir)
		assert.Equal(t, test.expectedResult, isCorruptedDir, "TestCase[%d]: %s", i, test.desc)
	}
}

func TestIsSupportedProtocol(t *testing.T) {
	tests := []struct {
		protocol       string
		expectedResult bool
	}{
		{
			protocol:       "",
			expectedResult: true,
		},
		{
			protocol:       "fuse",
			expectedResult: true,
		},
		{
			protocol:       "nfs",
			expectedResult: true,
		},
		{
			protocol:       "invalid",
			expectedResult: false,
		},
	}

	for _, test := range tests {
		result := isSupportedProtocol(test.protocol)
		if result != test.expectedResult {
			t.Errorf("isSupportedProtocol(%s) returned with %v, not equal to %v", test.protocol, result, test.expectedResult)
		}
	}
}

func TestGetAuthEnv(t *testing.T) {
	testCases := []struct {
		name     string
		testFunc func(t *testing.T)
	}{
		{
			name: "Get storage access key error",
			testFunc: func(t *testing.T) {
				d := NewFakeDriver()
				attrib := make(map[string]string)
				secret := make(map[string]string)
				attrib["containername"] = "unit-test"
				attrib["keyvaultsecretname"] = "unit-test"
				attrib["keyvaultsecretversion"] = "unit-test"
				attrib["storageaccountname"] = "storageaccountname"
				attrib["azurestorageidentityclientid"] = "unit-test"
				attrib["azurestorageidentityobjectid"] = "unit-test"
				attrib["azurestorageidentityresourceid"] = "unit-test"
				attrib["msiendpoint"] = "unit-test"
				attrib["azurestoragespnclientid"] = "unit-test"
				attrib["azurestoragespntenantid"] = "unit-test"
				attrib["azurestorageaadendpoint"] = "unit-test"
				volumeID := "rg#f5713de20cde511e8ba4900#pvc-fuse-dynamic-17e43f84-f474-11e8-acd0-000d3a00df41"
				d.cloud = &azure.Cloud{}
				ctrl := gomock.NewController(t)
				defer ctrl.Finish()
				mockStorageAccountsClient := mockstorageaccountclient.NewMockInterface(ctrl)
				d.cloud.StorageAccountClient = mockStorageAccountsClient
				accountListKeysResult := storage.AccountListKeysResult{}
				rerr := &retry.Error{
					RawError: fmt.Errorf("test"),
				}
				mockStorageAccountsClient.EXPECT().ListKeys(gomock.Any(), gomock.Any(), gomock.Any(), gomock.Any()).Return(accountListKeysResult, rerr).AnyTimes()
				_, _, _, _, _, _, _, err := d.GetAuthEnv(context.TODO(), volumeID, "", attrib, secret)
				expectedErr := fmt.Errorf("no key for storage account(storageaccountname) under resource group(rg), err Retriable: false, RetryAfter: 0s, HTTPStatusCode: 0, RawError: test")
				if !strings.EqualFold(err.Error(), expectedErr.Error()) {
					t.Errorf("actualErr: (%v), expectedErr: (%v)", err, expectedErr)
				}
			},
		},
		{
			name: "valid request",
			testFunc: func(t *testing.T) {
				d := NewFakeDriver()
				attrib := make(map[string]string)
				secret := make(map[string]string)
				volumeID := "rg#f5713de20cde511e8ba4900#pvc-fuse-dynamic-17e43f84-f474-11e8-acd0-000d3a00df41"
				d.cloud = &azure.Cloud{}
				ctrl := gomock.NewController(t)
				defer ctrl.Finish()
				mockStorageAccountsClient := mockstorageaccountclient.NewMockInterface(ctrl)
				d.cloud.StorageAccountClient = mockStorageAccountsClient
				s := "unit-test"
				accountkey := storage.AccountKey{
					Value: &s,
				}
				accountkeylist := []storage.AccountKey{}
				accountkeylist = append(accountkeylist, accountkey)
				list := storage.AccountListKeysResult{
					Keys: &accountkeylist,
				}
				mockStorageAccountsClient.EXPECT().ListKeys(gomock.Any(), gomock.Any(), gomock.Any(), gomock.Any()).Return(list, nil).AnyTimes()
				_, _, _, _, _, _, _, err := d.GetAuthEnv(context.TODO(), volumeID, "", attrib, secret)
				expectedErr := error(nil)
				if !reflect.DeepEqual(err, expectedErr) {
					t.Errorf("actualErr: (%v), expectedErr: (%v)", err, expectedErr)
				}
			},
		},
		{
			name: "invalid getLatestAccountKey value",
			testFunc: func(t *testing.T) {
				d := NewFakeDriver()
				attrib := map[string]string{
					getLatestAccountKeyField: "invalid",
				}
				secret := make(map[string]string)
				volumeID := "rg#f5713de20cde511e8ba4900#pvc-fuse-dynamic-17e43f84-f474-11e8-acd0-000d3a00df41"
				d.cloud = &azure.Cloud{}
				ctrl := gomock.NewController(t)
				defer ctrl.Finish()
				mockStorageAccountsClient := mockstorageaccountclient.NewMockInterface(ctrl)
				d.cloud.StorageAccountClient = mockStorageAccountsClient
				s := "unit-test"
				accountkey := storage.AccountKey{
					Value: &s,
				}
				accountkeylist := []storage.AccountKey{}
				accountkeylist = append(accountkeylist, accountkey)
				list := storage.AccountListKeysResult{
					Keys: &accountkeylist,
				}
				mockStorageAccountsClient.EXPECT().ListKeys(gomock.Any(), gomock.Any(), gomock.Any(), gomock.Any()).Return(list, nil).AnyTimes()
				_, _, _, _, _, _, _, err := d.GetAuthEnv(context.TODO(), volumeID, "", attrib, secret)
				expectedErr := fmt.Errorf("invalid getlatestaccountkey: %s in volume context", "invalid")
				if !reflect.DeepEqual(err, expectedErr) {
					t.Errorf("actualErr: (%v), expectedErr: (%v)", err, expectedErr)
				}
			},
		},
		{
			name: "secret not empty",
			testFunc: func(t *testing.T) {
				d := NewFakeDriver()
				attrib := make(map[string]string)
				secret := make(map[string]string)
				volumeID := "rg#f5713de20cde511e8ba4900#containername"
				secret["accountname"] = "accountname"
				secret["azurestorageaccountname"] = "accountname"
				secret["accountkey"] = "unit-test"
				secret["azurestorageaccountkey"] = "unit-test"
				secret["azurestorageaccountsastoken"] = "unit-test"
				secret["msisecret"] = "unit-test"
				secret["azurestoragespnclientsecret"] = "unit-test"
				rg, accountName, accountkey, containerName, _, _, _, err := d.GetAuthEnv(context.TODO(), volumeID, "", attrib, secret)
				if err != nil {
					t.Errorf("actualErr: (%v), expectedErr: nil", err)
				}
				assert.Equal(t, "rg", rg)
				assert.Equal(t, "accountname", accountName)
				assert.Equal(t, "unit-test", accountkey)
				assert.Equal(t, "containername", containerName)
			},
		},
		{
			name: "nfs protocol",
			testFunc: func(t *testing.T) {
				d := NewFakeDriver()
				attrib := make(map[string]string)
				secret := make(map[string]string)
				volumeID := "unique-volumeid"
				attrib[storageAccountField] = "accountname"
				attrib[containerNameField] = "containername"
				rg, accountName, accountkey, containerName, _, _, authEnv, err := d.GetAuthEnv(context.TODO(), volumeID, NFS, attrib, secret)
				if err != nil {
					t.Errorf("actualErr: (%v), expect no error", err)
				}

				assert.Equal(t, "", rg)
				assert.Equal(t, "accountname", accountName)
				assert.Equal(t, "", accountkey)
				assert.Equal(t, "containername", containerName)
				assert.Equal(t, len(authEnv), 0)
			},
		},
		{
			name: "failed to get keyvaultClient",
			testFunc: func(t *testing.T) {
				d := NewFakeDriver()
				d.cloud = &azure.Cloud{}
				d.cloud.ResourceGroup = "rg"
				attrib := make(map[string]string)
				secret := make(map[string]string)
				volumeID := "unique-volumeid"
				attrib[keyVaultURLField] = "kvURL"
				attrib[storageAccountField] = "accountname"
				attrib[containerNameField] = "containername"
				_, _, _, _, _, _, _, err := d.GetAuthEnv(context.TODO(), volumeID, "", attrib, secret)
				expectedErrStr := "failed to get keyvaultClient:"
				assert.Error(t, err)
				assert.Contains(t, err.Error(), expectedErrStr)
			},
		},
		{
			name: "valid request with all other attr",
			testFunc: func(t *testing.T) {
				d := NewFakeDriver()
				attrib := make(map[string]string)
				attrib[subscriptionIDField] = "subID"
				attrib[secretNameField] = "secretName"
				attrib[secretNamespaceField] = "sNS"
				attrib[pvcNamespaceKey] = "pvcNSKey"
				attrib[getAccountKeyFromSecretField] = "akFromSecret"

				secret := make(map[string]string)
				volumeID := "rg#f5713de20cde511e8ba4900#pvc-fuse-dynamic-17e43f84-f474-11e8-acd0-000d3a00df41"
				d.cloud = &azure.Cloud{}
				ctrl := gomock.NewController(t)
				defer ctrl.Finish()
				mockStorageAccountsClient := mockstorageaccountclient.NewMockInterface(ctrl)
				d.cloud.StorageAccountClient = mockStorageAccountsClient
				s := "unit-test"
				accountkey := storage.AccountKey{
					Value: &s,
				}
				accountkeylist := []storage.AccountKey{}
				accountkeylist = append(accountkeylist, accountkey)
				list := storage.AccountListKeysResult{
					Keys: &accountkeylist,
				}
				mockStorageAccountsClient.EXPECT().ListKeys(gomock.Any(), gomock.Any(), gomock.Any(), gomock.Any()).Return(list, nil).AnyTimes()
				rg, accountName, _, containerName, _, _, _, err := d.GetAuthEnv(context.TODO(), volumeID, "", attrib, secret)
				expectedErr := error(nil)
				if !reflect.DeepEqual(err, expectedErr) {
					t.Errorf("actualErr: (%v), expectedErr: (%v)", err, expectedErr)
				}
				assert.Equal(t, rg, "rg")
				assert.Equal(t, "f5713de20cde511e8ba4900", accountName)
				assert.Equal(t, "pvc-fuse-dynamic-17e43f84-f474-11e8-acd0-000d3a00df41", containerName)
			},
		},
	}
	for _, tc := range testCases {
		t.Run(tc.name, tc.testFunc)
	}
}

func TestGetStorageAccountAndContainer(t *testing.T) {
	testCases := []struct {
		name     string
		testFunc func(t *testing.T)
	}{
		{
			name: "Get storage access key error",
			testFunc: func(t *testing.T) {
				d := NewFakeDriver()
				attrib := make(map[string]string)
				secret := make(map[string]string)
				attrib["containername"] = "unit-test"
				attrib["keyvaultsecretname"] = "unit-test"
				attrib["keyvaultsecretversion"] = "unit-test"
				attrib["storageaccountname"] = "unit-test"
				volumeID := "rg#f5713de20cde511e8ba4900#pvc-fuse-dynamic-17e43f84-f474-11e8-acd0-000d3a00df41"
				d.cloud = &azure.Cloud{}
				ctrl := gomock.NewController(t)
				defer ctrl.Finish()
				mockStorageAccountsClient := mockstorageaccountclient.NewMockInterface(ctrl)
				d.cloud.StorageAccountClient = mockStorageAccountsClient
				accountListKeysResult := storage.AccountListKeysResult{}
				rerr := &retry.Error{
					RawError: fmt.Errorf("test"),
				}
				mockStorageAccountsClient.EXPECT().ListKeys(gomock.Any(), gomock.Any(), gomock.Any(), gomock.Any()).Return(accountListKeysResult, rerr).AnyTimes()
				_, _, _, _, err := d.GetStorageAccountAndContainer(context.TODO(), volumeID, attrib, secret)
				expectedErr := fmt.Errorf("no key for storage account(f5713de20cde511e8ba4900) under resource group(rg), err Retriable: false, RetryAfter: 0s, HTTPStatusCode: 0, RawError: test")
				if !strings.EqualFold(err.Error(), expectedErr.Error()) {
					t.Errorf("actualErr: (%v), expectedErr: (%v)", err, expectedErr)
				}
			},
		},
		{
			name: "valid request",
			testFunc: func(t *testing.T) {
				d := NewFakeDriver()
				attrib := make(map[string]string)
				secret := make(map[string]string)
				volumeID := "rg#f5713de20cde511e8ba4900#pvc-fuse-dynamic-17e43f84-f474-11e8-acd0-000d3a00df41"
				d.cloud = &azure.Cloud{}
				ctrl := gomock.NewController(t)
				defer ctrl.Finish()
				mockStorageAccountsClient := mockstorageaccountclient.NewMockInterface(ctrl)
				d.cloud.StorageAccountClient = mockStorageAccountsClient
				s := "unit-test"
				accountkey := storage.AccountKey{
					Value: &s,
				}
				accountkeylist := []storage.AccountKey{}
				accountkeylist = append(accountkeylist, accountkey)
				list := storage.AccountListKeysResult{
					Keys: &accountkeylist,
				}
				mockStorageAccountsClient.EXPECT().ListKeys(gomock.Any(), gomock.Any(), gomock.Any(), gomock.Any()).Return(list, nil).AnyTimes()
				_, _, _, _, err := d.GetStorageAccountAndContainer(context.TODO(), volumeID, attrib, secret)
				expectedErr := error(nil)
				if !reflect.DeepEqual(err, expectedErr) {
					t.Errorf("actualErr: (%v), expectedErr: (%v)", err, expectedErr)
				}
			},
		},
		{
			name: "invalid getLatestAccountKey value",
			testFunc: func(t *testing.T) {
				d := NewFakeDriver()
				attrib := map[string]string{
					getLatestAccountKeyField: "invalid",
				}
				secret := make(map[string]string)
				volumeID := "rg#f5713de20cde511e8ba4900#pvc-fuse-dynamic-17e43f84-f474-11e8-acd0-000d3a00df41"
				d.cloud = &azure.Cloud{}
				ctrl := gomock.NewController(t)
				defer ctrl.Finish()
				mockStorageAccountsClient := mockstorageaccountclient.NewMockInterface(ctrl)
				d.cloud.StorageAccountClient = mockStorageAccountsClient
				s := "unit-test"
				accountkey := storage.AccountKey{
					Value: &s,
				}
				accountkeylist := []storage.AccountKey{}
				accountkeylist = append(accountkeylist, accountkey)
				list := storage.AccountListKeysResult{
					Keys: &accountkeylist,
				}
				mockStorageAccountsClient.EXPECT().ListKeys(gomock.Any(), gomock.Any(), gomock.Any(), gomock.Any()).Return(list, nil).AnyTimes()
				_, _, _, _, err := d.GetStorageAccountAndContainer(context.TODO(), volumeID, attrib, secret)
				expectedErr := fmt.Errorf("invalid getlatestaccountkey: %s in volume context", "invalid")
				if !reflect.DeepEqual(err, expectedErr) {
					t.Errorf("actualErr: (%v), expectedErr: (%v)", err, expectedErr)
				}
			},
		},
	}
	for _, tc := range testCases {
		t.Run(tc.name, tc.testFunc)
	}
}

func TestGetStorageAccount(t *testing.T) {
	emptyAccountKeyMap := map[string]string{
		"accountname": "testaccount",
		"accountkey":  "",
	}

	emptyAccountNameMap := map[string]string{
		"azurestorageaccountname": "",
		"azurestorageaccountkey":  "testkey",
	}

	emptyAzureAccountKeyMap := map[string]string{
		"azurestorageaccountname": "testaccount",
		"azurestorageaccountkey":  "",
	}

	emptyAzureAccountNameMap := map[string]string{
		"azurestorageaccountname": "",
		"azurestorageaccountkey":  "testkey",
	}

	tests := []struct {
		options             map[string]string
		expectedAccountName string
		expectedAccountKey  string
		expectedError       error
	}{
		{
			options: map[string]string{
				"accountname": "testaccount",
				"accountkey":  "testkey",
			},
			expectedAccountName: "testaccount",
			expectedAccountKey:  "testkey",
			expectedError:       nil,
		},
		{
			options: map[string]string{
				"azurestorageaccountname": "testaccount",
				"azurestorageaccountkey":  "testkey",
			},
			expectedAccountName: "testaccount",
			expectedAccountKey:  "testkey",
			expectedError:       nil,
		},
		{
			options: map[string]string{
				"accountname": "",
				"accountkey":  "",
			},
			expectedAccountName: "",
			expectedAccountKey:  "",
			expectedError:       fmt.Errorf("could not find accountname or azurestorageaccountname field"),
		},
		{
			options:             emptyAccountKeyMap,
			expectedAccountName: "testaccount",
			expectedAccountKey:  "",
			expectedError:       fmt.Errorf("could not find accountkey or azurestorageaccountkey field in secrets"),
		},
		{
			options:             emptyAccountNameMap,
			expectedAccountName: "",
			expectedAccountKey:  "testkey",
			expectedError:       fmt.Errorf("could not find accountname or azurestorageaccountname field in secrets"),
		},
		{
			options:             emptyAzureAccountKeyMap,
			expectedAccountName: "testaccount",
			expectedAccountKey:  "",
			expectedError:       fmt.Errorf("could not find accountkey or azurestorageaccountkey field in secrets"),
		},
		{
			options:             emptyAzureAccountNameMap,
			expectedAccountName: "",
			expectedAccountKey:  "testkey",
			expectedError:       fmt.Errorf("could not find accountname or azurestorageaccountname field in secrets"),
		},
		{
			options:             nil,
			expectedAccountName: "",
			expectedAccountKey:  "",
			expectedError:       fmt.Errorf("unexpected: getStorageAccount secrets is nil"),
		},
	}

	for _, test := range tests {
		accountName, accountKey, err := getStorageAccount(test.options)
		if !reflect.DeepEqual(accountName, test.expectedAccountName) || !reflect.DeepEqual(accountKey, test.expectedAccountKey) {
			t.Errorf("input: %q, getStorageAccount accountName: %q, expectedAccountName: %q, accountKey: %q, expectedAccountKey: %q, err: %q, expectedError: %q", test.options, accountName, test.expectedAccountName, accountKey, test.expectedAccountKey,
				err, test.expectedError)
		} else {
			if accountName == "" || accountKey == "" {
				assert.Error(t, err)
			}
		}
	}
}

// needs editing, could only get past first error for testing, could not get a fake environment running
func TestGetContainerReference(t *testing.T) {
	fakeAccountName := "storageaccountname"
	fakeAccountKey := "test-key"
	fakeContainerName := "test-con"
	testCases := []struct {
		name           string
		containerName  string
		endpointSuffix string
		secrets        map[string]string
		expectedError  error
	}{
		{
			name:          "failed to retrieve accountName",
			containerName: fakeContainerName,
			secrets: map[string]string{
				"accountKey": fakeAccountKey,
			},
			expectedError: fmt.Errorf("could not find %s or %s field in secrets", accountNameField, defaultSecretAccountName),
		},
		{
			name:          "failed to retrieve accountKey",
			containerName: fakeContainerName,
			secrets: map[string]string{
				"accountName": fakeAccountName,
			},
			expectedError: fmt.Errorf("could not find %s or %s field in secrets", accountKeyField, defaultSecretAccountKey),
		},
		{
			name:          "failed to obtain client",
			containerName: fakeContainerName,
			secrets: map[string]string{
				"accountName": fakeAccountName,
				"accountKey":  fakeAccountKey,
			},
			expectedError: fmt.Errorf("azure: base storage service url required"),
		},
		{
			name:           "Successful I/O",
			containerName:  fakeContainerName,
			endpointSuffix: "endpointSuffix",
			secrets: map[string]string{
				"accountName": "devstoreaccount1",
				"accountKey":  fakeAccountKey,
			},
			expectedError: nil,
		},
	}

	d := NewFakeDriver()
	d.cloud = azure.GetTestCloud(gomock.NewController(t))
	d.KubeClient = fake.NewSimpleClientset()

	for _, tc := range testCases {
		t.Run(tc.name, func(t *testing.T) {
			d.cloud.Environment.StorageEndpointSuffix = tc.endpointSuffix
			container, err := getContainerReference(tc.containerName, tc.secrets, d.cloud.Environment)
			if tc.expectedError != nil {
				assert.Error(t, err)
				assert.Equal(t, tc.expectedError, err)
			} else {
				container.Name = ""
			}
		})
	}
}

func TestSetAzureCredentials(t *testing.T) {
	fakeClient := fake.NewSimpleClientset()

	tests := []struct {
		desc            string
		kubeClient      kubernetes.Interface
		accountName     string
		accountKey      string
		secretNamespace string
		expectedName    string
		expectedErr     error
	}{
		{
			desc:        "[failure] accountName is nil",
			kubeClient:  fakeClient,
			expectedErr: fmt.Errorf("the account info is not enough, accountName(), accountKey()"),
		},
		{
			desc:        "[failure] accountKey is nil",
			kubeClient:  fakeClient,
			accountName: "testName",
			accountKey:  "",
			expectedErr: fmt.Errorf("the account info is not enough, accountName(testName), accountKey()"),
		},
		{
			desc:        "[success] kubeClient is nil",
			kubeClient:  nil,
			expectedErr: nil,
		},
		{
			desc:         "[success] normal scenario",
			kubeClient:   fakeClient,
			accountName:  "testName",
			accountKey:   "testKey",
			expectedName: "azure-storage-account-testName-secret",
			expectedErr:  nil,
		},
		{
			desc:         "[success] already exist",
			kubeClient:   fakeClient,
			accountName:  "testName",
			accountKey:   "testKey",
			expectedName: "azure-storage-account-testName-secret",
			expectedErr:  nil,
		},
	}

	for _, test := range tests {
		result, err := setAzureCredentials(context.TODO(), test.kubeClient, test.accountName, test.accountKey, test.secretNamespace)
		if result != test.expectedName || !reflect.DeepEqual(err, test.expectedErr) {
			t.Errorf("desc: %s,\n input: kubeClient(%v), accountName(%v), accountKey(%v),\n setAzureCredentials result: %v, expectedName: %v err: %v, expectedErr: %v",
				test.desc, test.kubeClient, test.accountName, test.accountKey, result, test.expectedName, err, test.expectedErr)
		}
	}
}

func TestGetStorageAccesskey(t *testing.T) {
	options := &azure.AccountOptions{
		Name:           "test-sa",
		SubscriptionID: "test-subID",
		ResourceGroup:  "test-rg",
	}
	fakeAccName := options.Name
	fakeAccKey := "test-key"
	secretNamespace := "test-ns"
	testCases := []struct {
		name          string
		secrets       map[string]string
		secretName    string
		expectedError error
	}{
		{
			name: "Secrets is larger than 0",
			secrets: map[string]string{
				"accountName":              fakeAccName,
				"accountNameField":         fakeAccName,
				"defaultSecretAccountName": fakeAccName,
				"accountKey":               fakeAccKey,
				"accountKeyField":          fakeAccKey,
				"defaultSecretAccountKey":  fakeAccKey,
			},
			expectedError: nil,
		},
		{
			name:          "secretName is Empty",
			secrets:       make(map[string]string),
			secretName:    "",
			expectedError: nil,
		},
		{
			name:          "error is not nil",
			secrets:       make(map[string]string),
			secretName:    "foobar",
			expectedError: errors.New(""),
		},
		{
			name:          "successful input/error is nil",
			secrets:       make(map[string]string),
			secretName:    fmt.Sprintf(secretNameTemplate, options.Name),
			expectedError: nil,
		},
	}
	d := NewFakeDriver()
	d.KubeClient = fake.NewSimpleClientset()
	secret := &v1api.Secret{
		ObjectMeta: metav1.ObjectMeta{
			Namespace: secretNamespace,
			Name:      fmt.Sprintf(secretNameTemplate, options.Name),
		},
		Data: map[string][]byte{
			defaultSecretAccountName: []byte(fakeAccName),
			defaultSecretAccountKey:  []byte(fakeAccKey),
		},
		Type: "Opaque",
	}
	secret.Namespace = secretNamespace
	_, secretCreateErr := d.KubeClient.CoreV1().Secrets(secretNamespace).Create(context.TODO(), secret, metav1.CreateOptions{})
	if secretCreateErr != nil {
		t.Error("failed to create secret")
	}
	for _, tc := range testCases {
		t.Run(tc.name, func(t *testing.T) {

			accName, accKey, err := d.GetStorageAccesskey(context.TODO(), options, tc.secrets, tc.secretName, secretNamespace)
			if tc.expectedError != nil {
				assert.Error(t, err, "there should be an error")
			} else {
				assert.Equal(t, nil, err, "error should be nil")
				assert.Equal(t, fakeAccName, accName, "account names must match")
				assert.Equal(t, fakeAccKey, accKey, "account keys must match")
			}
		})
	}
}

func TestGetInfoFromSecret(t *testing.T) {
	fakeClient := fake.NewSimpleClientset()
	testCases := []struct {
		name     string
		testFunc func(t *testing.T)
	}{
		{
			name: "KubeClient is nil",
			testFunc: func(t *testing.T) {
				d := NewFakeDriver()
				d.cloud = &azure.Cloud{}
				d.KubeClient = nil
				secretName := "foo"
				secretNamespace := "bar"
				_, _, _, _, _, _, _, err := d.GetInfoFromSecret(context.TODO(), secretName, secretNamespace)
				expectedErr := fmt.Errorf("could not get account key from secret(%s): KubeClient is nil", secretName)
				if assert.Error(t, err) {
					assert.Equal(t, expectedErr, err)
				}
			},
		},
		{
			name: "Could not get secret",
			testFunc: func(t *testing.T) {
				d := NewFakeDriver()
				d.KubeClient = fakeClient
				secretName := ""
				secretNamespace := ""
				_, _, _, _, _, _, _, err := d.GetInfoFromSecret(context.TODO(), secretName, secretNamespace)
				// expectedErr := fmt.Errorf("could not get secret(%v): %w", secretName, err)
				assert.Error(t, err) // could not check what type of error, needs fix
				/*if assert.Error(t, err) {
					assert.Equal(t, expectedErr, err)
				}*/
			},
		},
		{
			name: "get account name from secret",
			testFunc: func(t *testing.T) {
				d := NewFakeDriver()
				d.KubeClient = fakeClient
				secretName := "store_account_name_key"
				secretNamespace := "namespace"
				accountName := "bar"
				accountKey := "foo"
				secret := &v1api.Secret{
					ObjectMeta: metav1.ObjectMeta{
						Namespace: secretNamespace,
						Name:      secretName,
					},
					Data: map[string][]byte{
						defaultSecretAccountName: []byte(accountName),
						defaultSecretAccountKey:  []byte(accountKey),
					},
					Type: "Opaque",
				}
				_, secretCreateErr := d.KubeClient.CoreV1().Secrets(secretNamespace).Create(context.TODO(), secret, metav1.CreateOptions{})
				if secretCreateErr != nil {
					t.Error("failed to create secret")
				}
				an, ak, accountSasToken, msiSecret, storageSPNClientSecret, storageSPNClientID, storageSPNTenantID, err := d.GetInfoFromSecret(context.TODO(), secretName, secretNamespace)
				assert.Equal(t, accountName, an, "accountName should match")
				assert.Equal(t, accountKey, ak, "accountKey should match")
				assert.Equal(t, "", accountSasToken, "accountSasToken should be empty")
				assert.Equal(t, "", msiSecret, "msiSecret should be empty")
				assert.Equal(t, "", storageSPNClientSecret, "storageSPNClientSecret should be empty")
				assert.Equal(t, "", storageSPNClientID, "storageSPNClientID should be empty")
				assert.Equal(t, "", storageSPNTenantID, "storageSPNTenantID should be empty")
				assert.Equal(t, nil, err, "error should be nil")
			},
		},
		{
			name: "get other info from secret",
			testFunc: func(t *testing.T) {
				d := NewFakeDriver()
				d.cloud = &azure.Cloud{}
				d.KubeClient = fakeClient
				secretName := "store_other_info"
				secretNamespace := "namespace"
				accountName := "bar"
				accountSasTokenValue := "foo"
				msiSecretValue := "msiSecret"
				storageSPNClientSecretValue := "storageSPNClientSecret"
				storageSPNClientIDValue := "storageSPNClientID"
				storageSPNTenantIDValue := "storageSPNTenantID"
				secret := &v1api.Secret{
					ObjectMeta: metav1.ObjectMeta{
						Namespace: secretNamespace,
						Name:      secretName,
					},
					Data: map[string][]byte{
						defaultSecretAccountName:    []byte(accountName),
						accountSasTokenField:        []byte(accountSasTokenValue),
						msiSecretField:              []byte(msiSecretValue),
						storageSPNClientSecretField: []byte(storageSPNClientSecretValue),
						storageSPNClientIDField:     []byte(storageSPNClientIDValue),
						storageSPNTenantIDField:     []byte(storageSPNTenantIDValue),
					},
					Type: "Opaque",
				}
				_, secretCreateErr := d.KubeClient.CoreV1().Secrets(secretNamespace).Create(context.TODO(), secret, metav1.CreateOptions{})
				if secretCreateErr != nil {
					t.Error("failed to create secret")
				}
				an, ak, accountSasToken, msiSecret, storageSPNClientSecret, storageSPNClientID, storageSPNTenantID, err := d.GetInfoFromSecret(context.TODO(), secretName, secretNamespace)
				assert.Equal(t, accountName, an, "accountName should match")
				assert.Equal(t, "", ak, "accountKey should be empty")
				assert.Equal(t, accountSasTokenValue, accountSasToken, "sasToken should match")
				assert.Equal(t, msiSecretValue, msiSecret, "msiSecret should match")
				assert.Equal(t, storageSPNClientSecretValue, storageSPNClientSecret, "storageSPNClientSecret should match")
				assert.Equal(t, storageSPNClientIDValue, storageSPNClientID, "storageSPNClientID should match")
				assert.Equal(t, storageSPNTenantIDValue, storageSPNTenantID, "storageSPNTenantID should match")
				assert.Equal(t, nil, err, "error should be nil")
			},
		},
	}
	for _, tc := range testCases {
		t.Run(tc.name, tc.testFunc)
	}
}

func TestGetSubnetResourceID(t *testing.T) {
	testCases := []struct {
		name     string
		testFunc func(t *testing.T)
	}{
		{
			name: "NetworkResourceSubscriptionID is Empty",
			testFunc: func(t *testing.T) {
				d := NewFakeDriver()
				d.cloud = &azure.Cloud{}
				d.cloud.SubscriptionID = "fakeSubID"
				d.cloud.NetworkResourceSubscriptionID = ""
				d.cloud.ResourceGroup = "foo"
				d.cloud.VnetResourceGroup = "foo"
				actualOutput := d.getSubnetResourceID("", "", "")
				expectedOutput := fmt.Sprintf(subnetTemplate, d.cloud.SubscriptionID, "foo", d.cloud.VnetName, d.cloud.SubnetName)
				assert.Equal(t, actualOutput, expectedOutput, "config.SubscriptionID should be used as the SubID")
			},
		},
		{
			name: "NetworkResourceSubscriptionID is not Empty",
			testFunc: func(t *testing.T) {
				d := NewFakeDriver()
				d.cloud = &azure.Cloud{}
				d.cloud.SubscriptionID = "fakeSubID"
				d.cloud.NetworkResourceSubscriptionID = "fakeNetSubID"
				d.cloud.ResourceGroup = "foo"
				d.cloud.VnetResourceGroup = "foo"
				actualOutput := d.getSubnetResourceID("", "", "")
				expectedOutput := fmt.Sprintf(subnetTemplate, d.cloud.NetworkResourceSubscriptionID, "foo", d.cloud.VnetName, d.cloud.SubnetName)
				assert.Equal(t, actualOutput, expectedOutput, "cloud.NetworkResourceSubscriptionID should be used as the SubID")
			},
		},
		{
			name: "VnetResourceGroup is Empty",
			testFunc: func(t *testing.T) {
				d := NewFakeDriver()
				d.cloud = &azure.Cloud{}
				d.cloud.SubscriptionID = "bar"
				d.cloud.NetworkResourceSubscriptionID = "bar"
				d.cloud.ResourceGroup = "fakeResourceGroup"
				d.cloud.VnetResourceGroup = ""
				actualOutput := d.getSubnetResourceID("", "", "")
				expectedOutput := fmt.Sprintf(subnetTemplate, "bar", d.cloud.ResourceGroup, d.cloud.VnetName, d.cloud.SubnetName)
				assert.Equal(t, actualOutput, expectedOutput, "config.ResourceGroup should be used as the rg")
			},
		},
		{
			name: "VnetResourceGroup is not Empty",
			testFunc: func(t *testing.T) {
				d := NewFakeDriver()
				d.cloud = &azure.Cloud{}
				d.cloud.SubscriptionID = "bar"
				d.cloud.NetworkResourceSubscriptionID = "bar"
				d.cloud.ResourceGroup = "fakeResourceGroup"
				d.cloud.VnetResourceGroup = "fakeVnetResourceGroup"
				actualOutput := d.getSubnetResourceID("", "", "")
				expectedOutput := fmt.Sprintf(subnetTemplate, "bar", d.cloud.VnetResourceGroup, d.cloud.VnetName, d.cloud.SubnetName)
				assert.Equal(t, actualOutput, expectedOutput, "config.VnetResourceGroup should be used as the rg")
			},
		},
		{
			name: "VnetResourceGroup, vnetName, subnetName is specified",
			testFunc: func(t *testing.T) {
				d := NewFakeDriver()
				d.cloud = &azure.Cloud{}
				d.cloud.SubscriptionID = "bar"
				d.cloud.NetworkResourceSubscriptionID = "bar"
				d.cloud.ResourceGroup = "fakeResourceGroup"
				d.cloud.VnetResourceGroup = "fakeVnetResourceGroup"
				actualOutput := d.getSubnetResourceID("vnetrg", "vnetName", "subnetName")
				expectedOutput := fmt.Sprintf(subnetTemplate, "bar", "vnetrg", "vnetName", "subnetName")
				assert.Equal(t, actualOutput, expectedOutput, "VnetResourceGroup, vnetName, subnetName is specified")
			},
		},
	}
	for _, tc := range testCases {
		t.Run(tc.name, tc.testFunc)
	}
}

func TestUseDataPlaneAPI(t *testing.T) {
	fakeVolumeID := "unit-test-id"
	fakeAccountName := "unit-test-account"
	testCases := []struct {
		name     string
		testFunc func(t *testing.T)
	}{
		{
			name: "volumeID loads correctly",
			testFunc: func(t *testing.T) {
				d := NewFakeDriver()
				d.dataPlaneAPIVolCache.Set(fakeVolumeID, "foo")
				output := d.useDataPlaneAPI(fakeVolumeID, "")
				if !output {
					t.Errorf("Actual Output: %t, Expected Output: %t", output, true)
				}
			},
		},
		{
			name: "account loads correctly",
			testFunc: func(t *testing.T) {
				d := NewFakeDriver()
				d.dataPlaneAPIVolCache.Set(fakeAccountName, "foo")
				output := d.useDataPlaneAPI(fakeAccountName, "")
				if !output {
					t.Errorf("Actual Output: %t, Expected Output: %t", output, true)
				}
			},
		},
		{
			name: "invalid volumeID and account",
			testFunc: func(t *testing.T) {
				d := NewFakeDriver()
				output := d.useDataPlaneAPI("", "")
				if output {
					t.Errorf("Actual Output: %t, Expected Output: %t", output, false)
				}
			},
		},
	}
	for _, tc := range testCases {
		t.Run(tc.name, tc.testFunc)
	}
}

func TestAppendDefaultMountOptions(t *testing.T) {
	tests := []struct {
		options       []string
		tmpPath       string
		containerName string
		expected      []string
	}{
		{
			options:       []string{"targetPath"},
			tmpPath:       "/tmp",
			containerName: "containerName",
			expected: []string{"--cancel-list-on-mount-seconds=10",
				"--container-name=containerName",
				"--pre-mount-validate=true",
				"--empty-dir-check=false",
				"--tmp-path=/tmp",
				"--use-https=true",
				"targetPath",
			},
		},
		{
			options:       []string{"targetPath", "--cancel-list-on-mount-seconds=0", "--pre-mount-validate=false"},
			tmpPath:       "/tmp",
			containerName: "containerName",
			expected: []string{"--cancel-list-on-mount-seconds=0",
				"--container-name=containerName",
				"--pre-mount-validate=false",
				"--empty-dir-check=false",
				"--tmp-path=/tmp",
				"--use-https=true",
				"targetPath",
			},
		},
		{
			options:       []string{"targetPath", "--tmp-path=/var/log", "--pre-mount-validate=false"},
			tmpPath:       "/tmp",
			containerName: "containerName",
			expected: []string{"--cancel-list-on-mount-seconds=10",
				"--container-name=containerName",
				"--pre-mount-validate=false",
				"--empty-dir-check=false",
				"--tmp-path=/var/log",
				"--use-https=true",
				"targetPath",
			},
		},
	}

	for _, test := range tests {
		result := appendDefaultMountOptions(test.options, test.tmpPath, test.containerName)
		sort.Strings(result)
		sort.Strings(test.expected)

		if !reflect.DeepEqual(result, test.expected) {
			t.Errorf("input: %q, appendDefaultMountOptions result: %q, expected: %q", test.options, result, test.expected)
		}
	}
}

func TestIsSupportedContainerNamePrefix(t *testing.T) {
	tests := []struct {
		prefix         string
		expectedResult bool
	}{
		{
			prefix:         "",
			expectedResult: true,
		},
		{
			prefix:         "ext3",
			expectedResult: true,
		},
		{
			prefix:         "ext-2",
			expectedResult: true,
		},
		{
			prefix:         "-xfs",
			expectedResult: false,
		},
		{
			prefix:         "Absdf",
			expectedResult: false,
		},
		{
			prefix:         "tooooooooooooooooooooooooolong",
			expectedResult: false,
		},
		{
			prefix:         "+invalid",
			expectedResult: false,
		},
		{
			prefix:         " invalidspace",
			expectedResult: false,
		},
	}

	for _, test := range tests {
		result := isSupportedContainerNamePrefix(test.prefix)
		if result != test.expectedResult {
			t.Errorf("isSupportedContainerNamePrefix(%s) returned with %v, not equal to %v", test.prefix, result, test.expectedResult)
		}
	}
}

func TestChmodIfPermissionMismatch(t *testing.T) {
	permissionMatchingPath, _ := getWorkDirPath("permissionMatchingPath")
	_ = makeDir(permissionMatchingPath)
	defer os.RemoveAll(permissionMatchingPath)

	permissionMismatchPath, _ := getWorkDirPath("permissionMismatchPath")
	_ = os.MkdirAll(permissionMismatchPath, os.FileMode(0721))
	defer os.RemoveAll(permissionMismatchPath)

	tests := []struct {
		desc          string
		path          string
		mode          os.FileMode
		expectedError error
	}{
		{
			desc:          "Invalid path",
			path:          "invalid-path",
			mode:          0755,
			expectedError: fmt.Errorf("CreateFile invalid-path: The system cannot find the file specified"),
		},
		{
			desc:          "permission matching path",
			path:          permissionMatchingPath,
			mode:          0755,
			expectedError: nil,
		},
		{
			desc:          "permission mismatch path",
			path:          permissionMismatchPath,
			mode:          0755,
			expectedError: nil,
		},
	}

	for _, test := range tests {
		err := chmodIfPermissionMismatch(test.path, test.mode)
		if !reflect.DeepEqual(err, test.expectedError) {
			if err == nil || test.expectedError == nil && !strings.Contains(err.Error(), test.expectedError.Error()) {
				t.Errorf("test[%s]: unexpected error: %v, expected error: %v", test.desc, err, test.expectedError)
			}
		}
	}
}

// getWorkDirPath returns the path to the current working directory
func getWorkDirPath(dir string) (string, error) {
	path, err := os.Getwd()
	if err != nil {
		return "", err
	}
	return fmt.Sprintf("%s%c%s", path, os.PathSeparator, dir), nil
}

func TestCreateStorageAccountSecret(t *testing.T) {
	result := createStorageAccountSecret("TestAccountName", "TestAccountKey")
	if result[defaultSecretAccountName] != "TestAccountName" || result[defaultSecretAccountKey] != "TestAccountKey" {
		t.Errorf("Expected account name(%s), Actual account name(%s); Expected account key(%s), Actual account key(%s)", "TestAccountName", result[defaultSecretAccountName], "TestAccountKey", result[defaultSecretAccountKey])
	}
}

func TestSetKeyValueInMap(t *testing.T) {
	tests := []struct {
		desc     string
		m        map[string]string
		key      string
		value    string
		expected map[string]string
	}{
		{
			desc:  "nil map",
			key:   "key",
			value: "value",
		},
		{
			desc:     "empty map",
			m:        map[string]string{},
			key:      "key",
			value:    "value",
			expected: map[string]string{"key": "value"},
		},
		{
			desc:  "non-empty map",
			m:     map[string]string{"k": "v"},
			key:   "key",
			value: "value",
			expected: map[string]string{
				"k":   "v",
				"key": "value",
			},
		},
		{
			desc:     "same key already exists",
			m:        map[string]string{"subDir": "value2"},
			key:      "subDir",
			value:    "value",
			expected: map[string]string{"subDir": "value"},
		},
		{
			desc:     "case insensitive key already exists",
			m:        map[string]string{"subDir": "value2"},
			key:      "subdir",
			value:    "value",
			expected: map[string]string{"subDir": "value"},
		},
	}

	for _, test := range tests {
		setKeyValueInMap(test.m, test.key, test.value)
		if !reflect.DeepEqual(test.m, test.expected) {
			t.Errorf("test[%s]: unexpected output: %v, expected result: %v", test.desc, test.m, test.expected)
		}
	}
}

func TestGetValueInMap(t *testing.T) {
	tests := []struct {
		desc     string
		m        map[string]string
		key      string
		expected string
	}{
		{
			desc:     "nil map",
			key:      "key",
			expected: "",
		},
		{
			desc:     "empty map",
			m:        map[string]string{},
			key:      "key",
			expected: "",
		},
		{
			desc:     "non-empty map",
			m:        map[string]string{"k": "v"},
			key:      "key",
			expected: "",
		},
		{
			desc:     "same key already exists",
			m:        map[string]string{"subDir": "value2"},
			key:      "subDir",
			expected: "value2",
		},
		{
			desc:     "case insensitive key already exists",
			m:        map[string]string{"subDir": "value2"},
			key:      "subdir",
			expected: "value2",
		},
	}

	for _, test := range tests {
		result := getValueInMap(test.m, test.key)
		if result != test.expected {
			t.Errorf("test[%s]: unexpected output: %v, expected result: %v", test.desc, result, test.expected)
		}
	}
}

func TestReplaceWithMap(t *testing.T) {
	tests := []struct {
		desc     string
		str      string
		m        map[string]string
		expected string
	}{
		{
			desc:     "empty string",
			str:      "",
			expected: "",
		},
		{
			desc:     "empty map",
			str:      "",
			m:        map[string]string{},
			expected: "",
		},
		{
			desc:     "empty key",
			str:      "prefix-" + pvNameMetadata,
			m:        map[string]string{"": "pv"},
			expected: "prefix-" + pvNameMetadata,
		},
		{
			desc:     "empty value",
			str:      "prefix-" + pvNameMetadata,
			m:        map[string]string{pvNameMetadata: ""},
			expected: "prefix-",
		},
		{
			desc:     "one replacement",
			str:      "prefix-" + pvNameMetadata,
			m:        map[string]string{pvNameMetadata: "pv"},
			expected: "prefix-pv",
		},
		{
			desc:     "multiple replacements",
			str:      pvcNamespaceMetadata + pvcNameMetadata,
			m:        map[string]string{pvcNamespaceMetadata: "namespace", pvcNameMetadata: "pvcname"},
			expected: "namespacepvcname",
		},
	}

	for _, test := range tests {
		result := replaceWithMap(test.str, test.m)
		if result != test.expected {
			t.Errorf("test[%s]: unexpected output: %v, expected result: %v", test.desc, result, test.expected)
		}
	}
}

func TestIsSupportedAccessTier(t *testing.T) {
	tests := []struct {
		accessTier     string
		expectedResult bool
	}{
		{
			accessTier:     "",
			expectedResult: true,
		},
		{
			accessTier:     "TransactionOptimized",
			expectedResult: false,
		},
		{
			accessTier:     "Hot",
			expectedResult: true,
		},
		{
			accessTier:     "Cool",
			expectedResult: true,
		},
		{
			accessTier:     "Premium",
			expectedResult: true,
		},
		{
			accessTier:     "transactionOptimized",
			expectedResult: false,
		},
		{
			accessTier:     "premium",
			expectedResult: false,
		},
		{
			accessTier:     "unknown",
			expectedResult: false,
		},
	}

	for _, test := range tests {
		result := isSupportedAccessTier(test.accessTier)
		if result != test.expectedResult {
			t.Errorf("isSupportedTier(%s) returned with %v, not equal to %v", test.accessTier, result, test.expectedResult)
		}
	}
}

func TestIsNFSProtocol(t *testing.T) {
	tests := []struct {
		protocol       string
		expectedResult bool
	}{
		{
			protocol:       "",
			expectedResult: false,
		},
		{
			protocol:       "NFS",
			expectedResult: true,
		},
		{
			protocol:       "nfs",
			expectedResult: true,
		},
		{
			protocol:       "Nfs",
			expectedResult: true,
		},
		{
			protocol:       "nfsv3",
			expectedResult: true,
		},
		{
			protocol:       "aznfs",
			expectedResult: true,
		},
		{
			protocol:       "azNfs",
			expectedResult: true,
		},
	}

	for _, test := range tests {
		result := isNFSProtocol(test.protocol)
		if result != test.expectedResult {
			t.Errorf("isNFSVolume(%s) returned with %v, not equal to %v", test.protocol, result, test.expectedResult)
		}
	}
}

func TestDriverOptions_AddFlags(t *testing.T) {
	t.Run("test options", func(t *testing.T) {
		option := DriverOptions{}
		option.AddFlags()
		typeInfo := reflect.TypeOf(option)
		numOfExpectedOptions := typeInfo.NumField()
		count := 0
		flag.CommandLine.VisitAll(func(f *flag.Flag) {
			if !strings.Contains(f.Name, "test") {
				count++
			}
		})
		if numOfExpectedOptions != count {
			t.Errorf("expected %d flags, but found %d flag in DriverOptions", numOfExpectedOptions, count)
		}
	})
}

func TestIsSupportedFSGroupChangePolicy(t *testing.T) {
	tests := []struct {
		policy         string
		expectedResult bool
	}{
		{
			policy:         "",
			expectedResult: true,
		},
		{
			policy:         "None",
			expectedResult: true,
		},
		{
			policy:         "Always",
			expectedResult: true,
		},
		{
			policy:         "OnRootMismatch",
			expectedResult: true,
		},
		{
			policy:         "onRootMismatch",
			expectedResult: false,
		},
		{
			policy:         "invalid",
			expectedResult: false,
		},
	}

	for _, test := range tests {
		result := isSupportedFSGroupChangePolicy(test.policy)
		if result != test.expectedResult {
			t.Errorf("isSupportedFSGroupChangePolicy(%s) returned with %v, not equal to %v", test.policy, result, test.expectedResult)
		}
	}
}<|MERGE_RESOLUTION|>--- conflicted
+++ resolved
@@ -50,15 +50,6 @@
 
 func NewFakeDriver() *Driver {
 	driverOptions := DriverOptions{
-<<<<<<< HEAD
-		NodeID:                   fakeNodeID,
-		DriverName:               DefaultDriverName,
-		BlobfuseProxyEndpoint:    "",
-		EnableBlobfuseProxy:      false,
-		EnableEdgeCacheFinalizer: false,
-		BlobfuseProxyConnTimout:  5,
-		EnableBlobMockMount:      false,
-=======
 		NodeID:                      fakeNodeID,
 		DriverName:                  DefaultDriverName,
 		BlobfuseProxyEndpoint:       "",
@@ -66,7 +57,7 @@
 		BlobfuseProxyConnTimout:     5,
 		WaitForAzCopyTimeoutMinutes: 1,
 		EnableBlobMockMount:         false,
->>>>>>> 1cec63eb
+		EnableEdgeCacheFinalizer:    false,
 	}
 	driver := NewDriver(&driverOptions, nil, &azure.Cloud{})
 	driver.Name = fakeDriverName
