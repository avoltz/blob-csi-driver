/*
Copyright 2020 The Kubernetes Authors.

Licensed under the Apache License, Version 2.0 (the "License");
you may not use this file except in compliance with the License.
You may obtain a copy of the License at

    http://www.apache.org/licenses/LICENSE-2.0

Unless required by applicable law or agreed to in writing, software
distributed under the License is distributed on an "AS IS" BASIS,
WITHOUT WARRANTIES OR CONDITIONS OF ANY KIND, either express or implied.
See the License for the specific language governing permissions and
limitations under the License.
*/

package blob

import (
	"context"
	"fmt"
	"reflect"
	"strings"
	"testing"

	"github.com/Azure/azure-sdk-for-go/sdk/resourcemanager/storage/armstorage"
	"github.com/Azure/azure-sdk-for-go/services/storage/mgmt/2021-09-01/storage"
	"github.com/container-storage-interface/spec/lib/go/csi"
	"github.com/stretchr/testify/assert"
	"go.uber.org/mock/gomock"
	"google.golang.org/grpc/codes"
	"google.golang.org/grpc/status"
	"k8s.io/apimachinery/pkg/util/wait"
	"sigs.k8s.io/blob-csi-driver/pkg/util"
	"sigs.k8s.io/cloud-provider-azure/pkg/azclient"
	"sigs.k8s.io/cloud-provider-azure/pkg/azclient/accountclient/mock_accountclient"
	"sigs.k8s.io/cloud-provider-azure/pkg/azclient/blobcontainerclient/mock_blobcontainerclient"
	"sigs.k8s.io/cloud-provider-azure/pkg/azclient/mock_azclient"
	"sigs.k8s.io/cloud-provider-azure/pkg/azureclients/storageaccountclient/mockstorageaccountclient"
	azure "sigs.k8s.io/cloud-provider-azure/pkg/provider"
	"sigs.k8s.io/cloud-provider-azure/pkg/provider/config"
	"sigs.k8s.io/cloud-provider-azure/pkg/retry"
)

type errType int32

const (
	DATAPLANE errType = iota
	MANAGEMENT
	CUSTOM
	NULL
)

// creates and returns mock storage account client
func NewMockSAClient(_ context.Context, ctrl *gomock.Controller, _, _, _ string, keyList *[]storage.AccountKey) *mockstorageaccountclient.MockInterface {
	cl := mockstorageaccountclient.NewMockInterface(ctrl)

	cl.EXPECT().
		ListKeys(gomock.Any(), gomock.Any(), gomock.Any(), gomock.Any()).
		Return(storage.AccountListKeysResult{
			Keys: keyList,
		}, nil).
		AnyTimes()

	return cl
}

func TestControllerGetCapabilities(t *testing.T) {
	d := NewFakeDriver()
	controlCap := []*csi.ControllerServiceCapability{
		{
			Type: &csi.ControllerServiceCapability_Rpc{},
		},
	}
	d.Cap = controlCap
	req := csi.ControllerGetCapabilitiesRequest{}
	resp, err := d.ControllerGetCapabilities(context.Background(), &req)
	assert.NoError(t, err)
	assert.NotNil(t, resp)
	assert.Equal(t, resp.Capabilities, controlCap)
}

func TestCreateVolume(t *testing.T) {
	stdVolumeCapability := &csi.VolumeCapability{
		AccessType: &csi.VolumeCapability_Mount{
			Mount: &csi.VolumeCapability_MountVolume{},
		},
	}
	stdVolumeCapabilities := []*csi.VolumeCapability{
		stdVolumeCapability,
	}
	blockVolumeCapability := &csi.VolumeCapability{
		AccessType: &csi.VolumeCapability_Block{
			Block: &csi.VolumeCapability_BlockVolume{},
		},
	}
	blockVolumeCapabilities := []*csi.VolumeCapability{
		blockVolumeCapability,
	}
	controllerservicecapabilityRPC := &csi.ControllerServiceCapability_RPC{
		Type: csi.ControllerServiceCapability_RPC_CREATE_DELETE_VOLUME,
	}
	controllerServiceCapability := &csi.ControllerServiceCapability{
		Type: &csi.ControllerServiceCapability_Rpc{
			Rpc: controllerservicecapabilityRPC,
		},
	}
	testCases := []struct {
		name     string
		testFunc func(t *testing.T)
	}{
		{
			name: "volume Name missing",
			testFunc: func(t *testing.T) {
				d := NewFakeDriver()
				d.Cap = []*csi.ControllerServiceCapability{
					controllerServiceCapability,
				}
				req := &csi.CreateVolumeRequest{}
				_, err := d.CreateVolume(context.Background(), req)
				expectedErr := status.Error(codes.InvalidArgument, "CreateVolume Name must be provided")
				if !reflect.DeepEqual(err, expectedErr) {
					t.Errorf("actualErr: (%v), expectedErr: (%v)", err, expectedErr)
				}
			},
		},
		{
			name: "volume capacity missing",
			testFunc: func(t *testing.T) {
				d := NewFakeDriver()
				req := &csi.CreateVolumeRequest{
					Name: "unit-test",
				}
				d.Cap = []*csi.ControllerServiceCapability{
					controllerServiceCapability,
				}
				_, err := d.CreateVolume(context.Background(), req)
				expectedErr := status.Error(codes.InvalidArgument, "volume capabilities missing in request")
				if !reflect.DeepEqual(err, expectedErr) {
					t.Errorf("actualErr: (%v), expectedErr: (%v)", err, expectedErr)
				}
			},
		},
		{
			name: "block volume capability not supported",
			testFunc: func(t *testing.T) {
				d := NewFakeDriver()
				req := &csi.CreateVolumeRequest{
					Name:               "unit-test",
					VolumeCapabilities: blockVolumeCapabilities,
				}
				d.Cap = []*csi.ControllerServiceCapability{
					controllerServiceCapability,
				}
				_, err := d.CreateVolume(context.Background(), req)
				expectedErr := status.Error(codes.InvalidArgument, "block volume capability not supported")
				if !reflect.DeepEqual(err, expectedErr) {
					t.Errorf("actualErr: (%v), expectedErr: (%v)", err, expectedErr)
				}
			},
		},
		{
			name: "invalid protocol",
			testFunc: func(t *testing.T) {
				d := NewFakeDriver()
				d.cloud = &azure.Cloud{}
				mp := map[string]string{
					protocolField: "unit-test",
				}
				req := &csi.CreateVolumeRequest{
					Name:               "unit-test",
					VolumeCapabilities: stdVolumeCapabilities,
					Parameters:         mp,
				}
				d.Cap = []*csi.ControllerServiceCapability{
					controllerServiceCapability,
				}
				_, err := d.CreateVolume(context.Background(), req)
<<<<<<< HEAD
				expectedErr := status.Errorf(codes.InvalidArgument, "protocol(unit-test) is not supported, supported protocol list: [edgecache fuse fuse2 nfs]")
=======
				expectedErr := status.Errorf(codes.InvalidArgument, "protocol(unit-test) is not supported, supported protocol list: [fuse fuse2 nfs aznfs]")
				if !reflect.DeepEqual(err, expectedErr) {
					t.Errorf("actualErr: (%v), expectedErr: (%v)", err, expectedErr)
				}
			},
		},
		{
			name: "Invalid fsGroupChangePolicy",
			testFunc: func(t *testing.T) {
				d := NewFakeDriver()
				d.cloud = &azure.Cloud{}
				mp := map[string]string{
					fsGroupChangePolicyField: "test_fsGroupChangePolicy",
				}
				req := &csi.CreateVolumeRequest{
					Name:               "unit-test",
					VolumeCapabilities: stdVolumeCapabilities,
					Parameters:         mp,
				}
				d.Cap = []*csi.ControllerServiceCapability{
					controllerServiceCapability,
				}
				_, err := d.CreateVolume(context.Background(), req)
				expectedErr := status.Errorf(codes.InvalidArgument, "fsGroupChangePolicy(test_fsGroupChangePolicy) is not supported, supported fsGroupChangePolicy list: [None Always OnRootMismatch]")
>>>>>>> 1cec63eb
				if !reflect.DeepEqual(err, expectedErr) {
					t.Errorf("actualErr: (%v), expectedErr: (%v)", err, expectedErr)
				}
			},
		},
		{
			name: "invalid getLatestAccountKey value",
			testFunc: func(t *testing.T) {
				d := NewFakeDriver()
				d.cloud = &azure.Cloud{}
				mp := map[string]string{
					getLatestAccountKeyField: "invalid",
				}
				req := &csi.CreateVolumeRequest{
					Name:               "unit-test",
					VolumeCapabilities: stdVolumeCapabilities,
					Parameters:         mp,
				}
				d.Cap = []*csi.ControllerServiceCapability{
					controllerServiceCapability,
				}
				_, err := d.CreateVolume(context.Background(), req)
				expectedErr := status.Errorf(codes.InvalidArgument, "invalid %s: %s in volume context", getLatestAccountKeyField, "invalid")
				if !reflect.DeepEqual(err, expectedErr) {
					t.Errorf("actualErr: (%v), expectedErr: (%v)", err, expectedErr)
				}
			},
		},
		{
			name: "storageAccount and matchTags conflict",
			testFunc: func(t *testing.T) {
				d := NewFakeDriver()
				d.cloud = &azure.Cloud{}
				mp := map[string]string{
					storageAccountField: "abc",
					matchTagsField:      "true",
				}
				req := &csi.CreateVolumeRequest{
					Name:               "unit-test",
					VolumeCapabilities: stdVolumeCapabilities,
					Parameters:         mp,
				}
				d.Cap = []*csi.ControllerServiceCapability{
					controllerServiceCapability,
				}
				_, err := d.CreateVolume(context.Background(), req)
				expectedErr := status.Errorf(codes.InvalidArgument, "matchTags must set as false when storageAccount(abc) is provided")
				if !reflect.DeepEqual(err, expectedErr) {
					t.Errorf("actualErr: (%v), expectedErr: (%v)", err, expectedErr)
				}
			},
		},
		{
			name: "containerName and containerNamePrefix could not be specified together",
			testFunc: func(t *testing.T) {
				d := NewFakeDriver()
				d.cloud = &azure.Cloud{}
				mp := make(map[string]string)
				mp[containerNameField] = "containerName"
				mp[containerNamePrefixField] = "containerNamePrefix"
				req := &csi.CreateVolumeRequest{
					Name:               "unit-test",
					VolumeCapabilities: stdVolumeCapabilities,
					Parameters:         mp,
				}
				d.Cap = []*csi.ControllerServiceCapability{
					controllerServiceCapability,
				}
				_, err := d.CreateVolume(context.Background(), req)
				expectedErr := status.Errorf(codes.InvalidArgument, "containerName(containerName) and containerNamePrefix(containerNamePrefix) could not be specified together")
				if !reflect.DeepEqual(err, expectedErr) {
					t.Errorf("actualErr: (%v), expectedErr: (%v)", err, expectedErr)
				}
			},
		},
		{
			name: "invalid containerNamePrefix",
			testFunc: func(t *testing.T) {
				d := NewFakeDriver()
				d.cloud = &azure.Cloud{}
				mp := make(map[string]string)
				mp[containerNamePrefixField] = "UpperCase"
				req := &csi.CreateVolumeRequest{
					Name:               "unit-test",
					VolumeCapabilities: stdVolumeCapabilities,
					Parameters:         mp,
				}
				d.Cap = []*csi.ControllerServiceCapability{
					controllerServiceCapability,
				}
				_, err := d.CreateVolume(context.Background(), req)
				expectedErr := status.Errorf(codes.InvalidArgument, "containerNamePrefix(UpperCase) can only contain lowercase letters, numbers, hyphens, and length should be less than 21")
				if !reflect.DeepEqual(err, expectedErr) {
					t.Errorf("actualErr: (%v), expectedErr: (%v)", err, expectedErr)
				}
			},
		},
		{
			name: "tags error",
			testFunc: func(t *testing.T) {
				d := NewFakeDriver()
				d.cloud = &azure.Cloud{}
				mp := make(map[string]string)
				mp[tagsField] = "unit-test"
				mp[storageAccountTypeField] = "premium"
				mp[mountPermissionsField] = "0700"
				req := &csi.CreateVolumeRequest{
					Name:               "unit-test",
					VolumeCapabilities: stdVolumeCapabilities,
					Parameters:         mp,
				}
				d.Cap = []*csi.ControllerServiceCapability{
					controllerServiceCapability,
				}
				_, err := d.CreateVolume(context.Background(), req)
				expectedErr := status.Errorf(codes.InvalidArgument, "Tags 'unit-test' are invalid, the format should like: 'key1=value1,key2=value2'")
				if !reflect.DeepEqual(err, expectedErr) {
					t.Errorf("actualErr: (%v), expectedErr: (%v)", err, expectedErr)
				}
			},
		},
		{
			name: "getStorageAccounts error",
			testFunc: func(t *testing.T) {
				d := NewFakeDriver()
				mp := make(map[string]string)
				mp[skuNameField] = "unit-test"
				mp[storageAccountTypeField] = "unit-test"
				mp[locationField] = "unit-test"
				mp[storageAccountField] = "unit-test"
				mp[resourceGroupField] = "unit-test"
				mp[containerNameField] = "unit-test"
				mp[mountPermissionsField] = "0755"
				req := &csi.CreateVolumeRequest{
					Name:               "unit-test",
					VolumeCapabilities: stdVolumeCapabilities,
				}
				d.Cap = []*csi.ControllerServiceCapability{
					controllerServiceCapability,
				}

				d.cloud = &azure.Cloud{}
				ctrl := gomock.NewController(t)
				defer ctrl.Finish()
				mockStorageAccountsClient := mockstorageaccountclient.NewMockInterface(ctrl)
				d.cloud.StorageAccountClient = mockStorageAccountsClient
				rerr := &retry.Error{
					RawError: fmt.Errorf("test"),
				}
				mockStorageAccountsClient.EXPECT().ListByResourceGroup(gomock.Any(), gomock.Any(), gomock.Any()).Return(nil, rerr).AnyTimes()
				_, err := d.CreateVolume(context.Background(), req)
				expectedErr := status.Errorf(codes.Internal, "ensure storage account failed with could not list storage accounts for account type : Retriable: false, RetryAfter: 0s, HTTPStatusCode: 0, RawError: test")
				if !reflect.DeepEqual(err, expectedErr) {
					t.Errorf("actualErr: (%v), expectedErr: (%v)", err, expectedErr)
				}
			},
		},
		{
			name: "invalid parameter",
			testFunc: func(t *testing.T) {
				d := NewFakeDriver()
				mp := make(map[string]string)
				mp[skuNameField] = "unit-test"
				mp[storageAccountTypeField] = "unit-test"
				mp[locationField] = "unit-test"
				mp[storageAccountField] = "unit-test"
				mp[resourceGroupField] = "unit-test"
				mp["containername"] = "unit-test"
				mp["invalidparameter"] = "invalidvalue"
				req := &csi.CreateVolumeRequest{
					Name:               "unit-test",
					VolumeCapabilities: stdVolumeCapabilities,
					Parameters:         mp,
				}
				d.Cap = []*csi.ControllerServiceCapability{
					controllerServiceCapability,
				}

				expectedErr := status.Errorf(codes.InvalidArgument, fmt.Sprintf("invalid parameter %q in storage class", "invalidparameter"))
				_, err := d.CreateVolume(context.Background(), req)
				if !reflect.DeepEqual(err, expectedErr) {
					t.Errorf("Unexpected error: %v", err)
				}
			},
		},
		{
			name: "invalid mountPermissions",
			testFunc: func(t *testing.T) {
				d := NewFakeDriver()
				mp := make(map[string]string)
				mp[mountPermissionsField] = "0abc"
				req := &csi.CreateVolumeRequest{
					Name:               "unit-test",
					VolumeCapabilities: stdVolumeCapabilities,
					Parameters:         mp,
				}
				d.Cap = []*csi.ControllerServiceCapability{
					controllerServiceCapability,
				}

				expectedErr := status.Errorf(codes.InvalidArgument, fmt.Sprintf("invalid %s %s in storage class", "mountPermissions", "0abc"))
				_, err := d.CreateVolume(context.Background(), req)
				if !reflect.DeepEqual(err, expectedErr) {
					t.Errorf("Unexpected error: %v", err)
				}
			},
		},
		{
			name: "invalid privateEndpoint and subnetName combination",
			testFunc: func(t *testing.T) {
				d := NewFakeDriver()
				mp := map[string]string{
					networkEndpointTypeField: "privateendpoint",
					subnetNameField:          "subnet1,subnet2",
				}
				req := &csi.CreateVolumeRequest{
					Name:               "unit-test",
					VolumeCapabilities: stdVolumeCapabilities,
					Parameters:         mp,
				}
				d.Cap = []*csi.ControllerServiceCapability{
					controllerServiceCapability,
				}

				expectedErr := status.Errorf(codes.InvalidArgument, "subnetName(subnet1,subnet2) can only contain one subnet for private endpoint")
				_, err := d.CreateVolume(context.Background(), req)
				if !reflect.DeepEqual(err, expectedErr) {
					t.Errorf("Unexpected error: %v", err)
				}
			},
		},
		{
			name: "Update service endpoints failed (protocol = nfs)",
			testFunc: func(t *testing.T) {
				d := NewFakeDriver()
				d.cloud = &azure.Cloud{}
				d.cloud.SubscriptionID = "subID"
				mp := make(map[string]string)
				mp[storeAccountKeyField] = falseValue
				mp[protocolField] = "nfs"
				mp[skuNameField] = "unit-test"
				mp[storageAccountTypeField] = "unit-test"
				mp[locationField] = "unit-test"
				mp[storageAccountField] = "unit-test"
				mp[resourceGroupField] = "unit-test"
				mp[containerNameField] = "unit-test"
				mp[mountPermissionsField] = "0750"
				mp[storageAuthTypeField] = "msi"
				mp[storageIdentityClientIDField] = "msi"
				mp[storageIdentityObjectIDField] = "msi"
				mp[storageIdentityResourceIDField] = "msi"
				mp[msiEndpointField] = "msi"
				mp[storageAADEndpointField] = "msi"
				req := &csi.CreateVolumeRequest{
					Name:               "unit-test",
					VolumeCapabilities: stdVolumeCapabilities,
					Parameters:         mp,
				}
				d.Cap = []*csi.ControllerServiceCapability{
					controllerServiceCapability,
				}

				expectedErr := status.Errorf(codes.Internal, "update service endpoints failed with error: %v", fmt.Errorf("SubnetsClient is nil"))
				_, err := d.CreateVolume(context.Background(), req)
				if !reflect.DeepEqual(err, expectedErr) {
					t.Errorf("Unexpected error: %v", err)
				}
			},
		},
		{
			name: "Azure Stack only supports Storage Account types : (Premium_LRS) and (Standard_LRS)",
			testFunc: func(t *testing.T) {
				d := NewFakeDriver()
				d.cloud = &azure.Cloud{}
				d.cloud.DisableAzureStackCloud = false
				d.cloud.Cloud = "AZURESTACKCLOUD"
				d.cloud.SubscriptionID = "subID"
				mp := make(map[string]string)
				mp[storeAccountKeyField] = falseValue
				mp[protocolField] = "fuse"
				mp[skuNameField] = "unit-test"
				mp[storageAccountTypeField] = "unit-test"
				mp[locationField] = "unit-test"
				mp[storageAccountField] = "unit-test"
				mp[resourceGroupField] = "unit-test"
				mp[containerNameField] = "unit-test"
				mp[mountPermissionsField] = "0750"
				req := &csi.CreateVolumeRequest{
					Name:               "unit-test",
					VolumeCapabilities: stdVolumeCapabilities,
					Parameters:         mp,
				}
				d.Cap = []*csi.ControllerServiceCapability{
					controllerServiceCapability,
				}

				expectedErr := status.Errorf(codes.InvalidArgument, fmt.Sprintf("Invalid skuName value: %s, as Azure Stack only supports %s and %s Storage Account types.", "unit-test", storage.SkuNamePremiumLRS, storage.SkuNameStandardLRS))
				_, err := d.CreateVolume(context.Background(), req)
				if !reflect.DeepEqual(err, expectedErr) {
					t.Errorf("Unexpected error: %v", err)
				}
			},
		},
		{
			name: "Failed to get storage access key (Dataplane API)",
			testFunc: func(t *testing.T) {
				d := NewFakeDriver()
				d.cloud = &azure.Cloud{}
				d.cloud.SubscriptionID = "subID"
				mp := make(map[string]string)
				mp[useDataPlaneAPIField] = trueValue
				mp[protocolField] = "fuse"
				mp[skuNameField] = "unit-test"
				mp[storageAccountTypeField] = "unit-test"
				mp[locationField] = "unit-test"
				mp[storageAccountField] = "unit-test"
				mp[resourceGroupField] = "unit-test"
				mp[containerNameField] = "unit-test"
				mp[mountPermissionsField] = "0750"

				keyList := make([]storage.AccountKey, 0)
				d.cloud.StorageAccountClient = NewMockSAClient(context.Background(), gomock.NewController(t), "subID", "unit-test", "unit-test", &keyList)

				req := &csi.CreateVolumeRequest{
					Name:               "unit-test",
					VolumeCapabilities: stdVolumeCapabilities,
					Parameters:         mp,
				}
				d.Cap = []*csi.ControllerServiceCapability{
					controllerServiceCapability,
				}

				expectedErr := status.Errorf(codes.Internal, "failed to GetStorageAccesskey on account(%s) rg(%s), error: %v", "unit-test", "unit-test", fmt.Errorf("no valid keys"))
				_, err := d.CreateVolume(context.Background(), req)
				if !reflect.DeepEqual(err, expectedErr) {
					t.Errorf("Unexpected error: %v", err)
				}
			},
		},
		{
			name: "Failed to Create Blob Container",
			testFunc: func(t *testing.T) {
				d := NewFakeDriver()
				d.cloud = &azure.Cloud{}
				d.cloud.SubscriptionID = "subID"

				keyList := make([]storage.AccountKey, 1)
				fakeKey := "fakeKey"
				fakeValue := "fakeValue"
				keyList[0] = (storage.AccountKey{
					KeyName: &fakeKey,
					Value:   &fakeValue,
				})
				d.cloud.StorageAccountClient = NewMockSAClient(context.Background(), gomock.NewController(t), "subID", "unit-test", "unit-test", &keyList)
				controller := gomock.NewController(t)

				clientFactoryMock := mock_azclient.NewMockClientFactory(controller)
				blobClientMock := mock_blobcontainerclient.NewMockInterface(controller)
				blobClientMock.EXPECT().CreateContainer(gomock.Any(), gomock.Any(), gomock.Any(), gomock.Any(), gomock.Any()).Return(nil, fmt.Errorf("timed out waiting for the condition"))
				clientFactoryMock.EXPECT().GetBlobContainerClientForSub(gomock.Any()).Return(blobClientMock, nil)
				d.clientFactory = clientFactoryMock

				mp := make(map[string]string)
				mp[protocolField] = "fuse"
				mp[skuNameField] = "unit-test"
				mp[storageAccountTypeField] = "unit-test"
				mp[locationField] = "unit-test"
				mp[storageAccountField] = "unittest"
				mp[resourceGroupField] = "unit-test"
				mp[containerNameField] = "unit-test"
				mp[mountPermissionsField] = "0750"
				req := &csi.CreateVolumeRequest{
					Name:               "unit-test",
					VolumeCapabilities: stdVolumeCapabilities,
					Parameters:         mp,
				}
				d.Cap = []*csi.ControllerServiceCapability{
					controllerServiceCapability,
				}

				e := fmt.Errorf("timed out waiting for the condition")
				expectedErr := status.Errorf(codes.Internal, "failed to create container(%s) on account(%s) type(%s) rg(%s) location(%s) size(%d), error: %v", "unit-test", mp[storageAccountField], "unit-test", "unit-test", "unit-test", 0, e)
				_, err := d.CreateVolume(context.Background(), req)
				if !reflect.DeepEqual(err, expectedErr) {
					t.Errorf("Unexpected error: %v", err)
				}
				controller.Finish()
			},
		},
		{
			name: "Failed to get storage access key",
			testFunc: func(t *testing.T) {
				d := NewFakeDriver()
				d.cloud = &azure.Cloud{}
				d.cloud.SubscriptionID = "subID"
				controller := gomock.NewController(t)
				var mockKeyList []storage.AccountKey
				d.cloud.StorageAccountClient = NewMockSAClient(context.Background(), gomock.NewController(t), "subID", "unit-test", "unit-test", &mockKeyList)
				clientFactoryMock := mock_azclient.NewMockClientFactory(controller)
				blobClientMock := mock_blobcontainerclient.NewMockInterface(controller)
				blobClientMock.EXPECT().CreateContainer(gomock.Any(), gomock.Any(), gomock.Any(), gomock.Any(), gomock.Any()).Return(nil, nil)
				clientFactoryMock.EXPECT().GetBlobContainerClientForSub(gomock.Any()).Return(blobClientMock, nil)
				d.clientFactory = clientFactoryMock

				mp := make(map[string]string)
				mp[storeAccountKeyField] = trueValue
				mp[protocolField] = "fuse"
				mp[skuNameField] = "unit-test"
				mp[storageAccountTypeField] = "unit-test"
				mp[locationField] = "unit-test"
				mp[storageAccountField] = "unittest"
				mp[resourceGroupField] = "unit-test"
				mp[containerNameField] = "unit-test"
				mp[mountPermissionsField] = "0750"
				req := &csi.CreateVolumeRequest{
					Name:               "unit-test",
					VolumeCapabilities: stdVolumeCapabilities,
					Parameters:         mp,
				}
				d.Cap = []*csi.ControllerServiceCapability{
					controllerServiceCapability,
				}

				expectedErr := status.Errorf(
					codes.Internal, "failed to GetStorageAccesskey on account(%s) rg(%s), error: %v", mp[storageAccountField], mp[resourceGroupField], fmt.Errorf("no valid keys"))
				_, err := d.CreateVolume(context.Background(), req)
				if !reflect.DeepEqual(err, expectedErr) {
					t.Errorf("Unexpected error: %v\nExpected error: %v", err, expectedErr)
				}
				controller.Finish()
			},
		},
		{
			name: "Successful I/O",
			testFunc: func(t *testing.T) {
				d := NewFakeDriver()
				d.cloud = &azure.Cloud{}
				d.cloud.SubscriptionID = "subID"

				keyList := make([]storage.AccountKey, 1)
				fakeKey := "fakeKey"
				fakeValue := "fakeValue"
				keyList[0] = (storage.AccountKey{
					KeyName: &fakeKey,
					Value:   &fakeValue,
				})
				controller := gomock.NewController(t)

				d.cloud.StorageAccountClient = NewMockSAClient(context.Background(), controller, "subID", "unit-test", "unit-test", &keyList)

				clientFactoryMock := mock_azclient.NewMockClientFactory(controller)
				blobClientMock := mock_blobcontainerclient.NewMockInterface(controller)
				blobClientMock.EXPECT().CreateContainer(gomock.Any(), gomock.Any(), gomock.Any(), gomock.Any(), gomock.Any()).Return(nil, nil)
				clientFactoryMock.EXPECT().GetBlobContainerClientForSub(gomock.Any()).Return(blobClientMock, nil)
				d.clientFactory = clientFactoryMock

				mp := make(map[string]string)
				mp[protocolField] = "fuse"
				mp[skuNameField] = "unit-test"
				mp[storageAccountTypeField] = "unit-test"
				mp[locationField] = "unit-test"
				mp[storageAccountField] = "unittest"
				mp[resourceGroupField] = "unit-test"
				mp[containerNameField] = "unit-test"
				mp[mountPermissionsField] = "0750"
				req := &csi.CreateVolumeRequest{
					Name:               "unit-test",
					VolumeCapabilities: stdVolumeCapabilities,
					Parameters:         mp,
				}
				d.Cap = []*csi.ControllerServiceCapability{
					controllerServiceCapability,
				}

				var expectedErr error
				_, err := d.CreateVolume(context.Background(), req)
				if !reflect.DeepEqual(err, expectedErr) {
					t.Errorf("Unexpected error: %v", err)
				}
				controller.Finish()
			},
		},
		//nolint:dupl
		{
			name: "create volume from copy volumesnapshot is not supported",
			testFunc: func(t *testing.T) {
				d := NewFakeDriver()
				d.cloud = &azure.Cloud{}
				d.cloud.SubscriptionID = "subID"

				keyList := make([]storage.AccountKey, 1)
				fakeKey := "fakeKey"
				fakeValue := "fakeValue"
				keyList[0] = (storage.AccountKey{
					KeyName: &fakeKey,
					Value:   &fakeValue,
				})
				d.cloud.StorageAccountClient = NewMockSAClient(context.Background(), gomock.NewController(t), "subID", "unit-test", "unit-test", &keyList)
				d.cloud.Config.AzureAuthConfig.UseManagedIdentityExtension = true

				d.clientFactory = mock_azclient.NewMockClientFactory(gomock.NewController(t))

				mp := make(map[string]string)
				mp[protocolField] = "fuse"
				mp[skuNameField] = "unit-test"
				mp[storageAccountTypeField] = "unit-test"
				mp[locationField] = "unit-test"
				mp[storageAccountField] = "unittest"
				mp[resourceGroupField] = "unit-test"
				mp[containerNameField] = "unit-test"
				mp[mountPermissionsField] = "0750"

				volumeSnapshotSource := &csi.VolumeContentSource_SnapshotSource{
					SnapshotId: "unit-test",
				}
				volumeContentSourceSnapshotSource := &csi.VolumeContentSource_Snapshot{
					Snapshot: volumeSnapshotSource,
				}
				volumecontensource := csi.VolumeContentSource{
					Type: volumeContentSourceSnapshotSource,
				}
				req := &csi.CreateVolumeRequest{
					Name:                "unit-test",
					VolumeCapabilities:  stdVolumeCapabilities,
					Parameters:          mp,
					VolumeContentSource: &volumecontensource,
				}
				d.Cap = []*csi.ControllerServiceCapability{
					controllerServiceCapability,
				}

				ctrl := gomock.NewController(t)
				defer ctrl.Finish()

				m := util.NewMockEXEC(ctrl)
				listStr := "no error"
				m.EXPECT().RunCommand(gomock.Any(), gomock.Any()).Return(listStr, nil)

				d.azcopy.ExecCmd = m

				expectedErr := status.Errorf(codes.InvalidArgument, "copy volume from volumeSnapshot is not supported")
				_, err := d.CreateVolume(context.Background(), req)
				if !reflect.DeepEqual(err, expectedErr) {
					t.Errorf("Unexpected error: %v", err)
				}
			},
		},
		//nolint:dupl
		{
			name: "create volume from copy volume not found",
			testFunc: func(t *testing.T) {
				d := NewFakeDriver()
				d.cloud = &azure.Cloud{}
				d.cloud.SubscriptionID = "subID"

				keyList := make([]storage.AccountKey, 1)
				fakeKey := "fakeKey"
				fakeValue := "fakeValue"
				keyList[0] = (storage.AccountKey{
					KeyName: &fakeKey,
					Value:   &fakeValue,
				})
				d.cloud.StorageAccountClient = NewMockSAClient(context.Background(), gomock.NewController(t), "subID", "unit-test", "unit-test", &keyList)
				d.cloud.Config.AzureAuthConfig.UseManagedIdentityExtension = true

				d.clientFactory = mock_azclient.NewMockClientFactory(gomock.NewController(t))

				mp := make(map[string]string)
				mp[protocolField] = "fuse"
				mp[skuNameField] = "unit-test"
				mp[storageAccountTypeField] = "unit-test"
				mp[locationField] = "unit-test"
				mp[storageAccountField] = "unittest"
				mp[resourceGroupField] = "unit-test"
				mp[containerNameField] = "unit-test"
				mp[mountPermissionsField] = "0750"

				volumeSource := &csi.VolumeContentSource_VolumeSource{
					VolumeId: "unit-test",
				}
				volumeContentSourceVolumeSource := &csi.VolumeContentSource_Volume{
					Volume: volumeSource,
				}
				volumecontensource := csi.VolumeContentSource{
					Type: volumeContentSourceVolumeSource,
				}
				req := &csi.CreateVolumeRequest{
					Name:                "unit-test",
					VolumeCapabilities:  stdVolumeCapabilities,
					Parameters:          mp,
					VolumeContentSource: &volumecontensource,
				}
				d.Cap = []*csi.ControllerServiceCapability{
					controllerServiceCapability,
				}

				ctrl := gomock.NewController(t)
				defer ctrl.Finish()

				m := util.NewMockEXEC(ctrl)
				listStr := "no error"
				m.EXPECT().RunCommand(gomock.Any(), gomock.Any()).Return(listStr, nil)

				d.azcopy.ExecCmd = m

				expectedErr := status.Errorf(codes.NotFound, "error parsing volume id: \"unit-test\", should at least contain two #")
				_, err := d.CreateVolume(context.Background(), req)
				if !reflect.DeepEqual(err, expectedErr) {
					t.Errorf("Unexpected error: %v", err)
				}
			},
		},
	}
	for _, tc := range testCases {
		t.Run(tc.name, tc.testFunc)
	}
}

func TestDeleteVolume(t *testing.T) {
	controllerservicecapabilityRPC := &csi.ControllerServiceCapability_RPC{
		Type: csi.ControllerServiceCapability_RPC_CREATE_DELETE_VOLUME,
	}
	controllerServiceCapability := &csi.ControllerServiceCapability{
		Type: &csi.ControllerServiceCapability_Rpc{
			Rpc: controllerservicecapabilityRPC,
		},
	}
	testCases := []struct {
		name     string
		testFunc func(t *testing.T)
	}{
		{
			name: "volume ID missing",
			testFunc: func(t *testing.T) {
				d := NewFakeDriver()
				req := &csi.DeleteVolumeRequest{}
				_, err := d.DeleteVolume(context.Background(), req)
				expectedErr := status.Error(codes.InvalidArgument, "Volume ID missing in request")
				if !reflect.DeepEqual(err, expectedErr) {
					t.Errorf("actualErr: (%v), expectedErr: (%v)", err, expectedErr)
				}
			},
		},
		{
			name: "invalid volume Id",
			testFunc: func(t *testing.T) {
				d := NewFakeDriver()
				d.cloud = &azure.Cloud{}
				d.Cap = []*csi.ControllerServiceCapability{
					controllerServiceCapability,
				}
				req := &csi.DeleteVolumeRequest{
					VolumeId: "unit-test",
				}
				_, err := d.DeleteVolume(context.Background(), req)
				expectedErr := error(nil)
				if !reflect.DeepEqual(err, expectedErr) {
					t.Errorf("actualErr: %v, expectedErr:(%v", err, expectedErr)
				}
			},
		},
		{
			name: "GetAuthEnv() Failed (useDataPlaneAPI)",
			testFunc: func(t *testing.T) {
				d := NewFakeDriver()
				d.cloud = &azure.Cloud{}
				d.Cap = []*csi.ControllerServiceCapability{
					controllerServiceCapability,
				}
				req := &csi.DeleteVolumeRequest{
					VolumeId: "rg#accountName#containerName",
				}
				d.dataPlaneAPIVolCache.Set("rg#accountName#containerName", "accountName")
				_, err := d.DeleteVolume(context.Background(), req)
				expectedErr := status.Errorf(codes.Internal, "GetAuthEnv(%s) failed with %v", "rg#accountName#containerName", fmt.Errorf("no key for storage account(%s) under resource group(%s), err %w", "accountName", "rg", fmt.Errorf("StorageAccountClient is nil")))
				if !reflect.DeepEqual(err, expectedErr) {
					t.Errorf("\nactualErr: %v, \nexpectedErr:(%v", err, expectedErr)
				}
			},
		},
		{
			name: "ListKeys error",
			testFunc: func(t *testing.T) {
				d := NewFakeDriver()
				d.Cap = []*csi.ControllerServiceCapability{
					controllerServiceCapability,
				}
				req := &csi.DeleteVolumeRequest{
					VolumeId: "#test#test",
					Secrets: map[string]string{
						defaultSecretAccountName: "accountname",
						defaultSecretAccountKey:  "b",
					},
				}
				d.cloud = &azure.Cloud{}
				d.cloud.ResourceGroup = "unit"
				ctrl := gomock.NewController(t)
				defer ctrl.Finish()
				mockStorageAccountsClient := mockstorageaccountclient.NewMockInterface(ctrl)
				d.cloud.StorageAccountClient = mockStorageAccountsClient
				rerr := &retry.Error{
					RawError: fmt.Errorf("test"),
				}
				accountListKeysResult := storage.AccountListKeysResult{}
				mockStorageAccountsClient.EXPECT().ListKeys(gomock.Any(), gomock.Any(), gomock.Any(), gomock.Any()).Return(accountListKeysResult, rerr).AnyTimes()
				expectedErr := fmt.Errorf("base storage service url required")
				_, err := d.DeleteVolume(context.Background(), req)
				if !strings.EqualFold(err.Error(), expectedErr.Error()) && !strings.Contains(err.Error(), expectedErr.Error()) {
					t.Errorf("actualErr: (%v), expectedErr: (%v)", err, expectedErr)
				}
			},
		},
		{
			name: "base storage service url empty",
			testFunc: func(t *testing.T) {
				d := NewFakeDriver()
				d.Cap = []*csi.ControllerServiceCapability{
					controllerServiceCapability,
				}
				req := &csi.DeleteVolumeRequest{
					VolumeId: "unit#test#test",
					Secrets: map[string]string{
						defaultSecretAccountName: "accountname",
						defaultSecretAccountKey:  "b",
					},
				}
				d.cloud = &azure.Cloud{}
				ctrl := gomock.NewController(t)
				defer ctrl.Finish()
				mockStorageAccountsClient := mockstorageaccountclient.NewMockInterface(ctrl)
				d.cloud.StorageAccountClient = mockStorageAccountsClient
				s := "unit-test"
				accountkey := storage.AccountKey{
					Value: &s,
				}
				accountkeylist := []storage.AccountKey{}
				accountkeylist = append(accountkeylist, accountkey)
				list := storage.AccountListKeysResult{
					Keys: &accountkeylist,
				}
				mockStorageAccountsClient.EXPECT().ListKeys(gomock.Any(), gomock.Any(), gomock.Any(), gomock.Any()).Return(list, nil).AnyTimes()
				expectedErr := fmt.Errorf("azure: base storage service url required")
				_, err := d.DeleteVolume(context.Background(), req)
				if !reflect.DeepEqual(err, expectedErr) && !strings.Contains(err.Error(), expectedErr.Error()) {
					t.Errorf("actualErr: (%v), expectedErr: (%v)", err, expectedErr)
				}
			},
		},
	}
	for _, tc := range testCases {
		t.Run(tc.name, tc.testFunc)
	}
}

func TestValidateVolumeCapabilities(t *testing.T) {
	stdVolumeCapability := &csi.VolumeCapability{
		AccessType: &csi.VolumeCapability_Mount{
			Mount: &csi.VolumeCapability_MountVolume{},
		},
	}
	stdVolumeCapabilities := []*csi.VolumeCapability{
		stdVolumeCapability,
	}
	blockVolumeCapability := &csi.VolumeCapability{
		AccessType: &csi.VolumeCapability_Block{
			Block: &csi.VolumeCapability_BlockVolume{},
		},
	}
	blockVolumeCapabilities := []*csi.VolumeCapability{
		blockVolumeCapability,
	}
	controllerservicecapabilityRPC := &csi.ControllerServiceCapability_RPC{
		Type: csi.ControllerServiceCapability_RPC_CREATE_DELETE_VOLUME,
	}
	controllerServiceCapability := &csi.ControllerServiceCapability{
		Type: &csi.ControllerServiceCapability_Rpc{
			Rpc: controllerservicecapabilityRPC,
		},
	}
	testCases := []struct {
		name          string
		req           *csi.ValidateVolumeCapabilitiesRequest
		clientErr     errType
		containerProp *armstorage.ContainerProperties
		expectedRes   *csi.ValidateVolumeCapabilitiesResponse
		expectedErr   error
	}{
		{
			name:          "volume ID missing",
			req:           &csi.ValidateVolumeCapabilitiesRequest{},
			clientErr:     NULL,
			containerProp: nil,
			expectedRes:   nil,
			expectedErr:   status.Error(codes.InvalidArgument, "Volume ID missing in request"),
		},
		{
			name: "volume capability missing",
			req: &csi.ValidateVolumeCapabilitiesRequest{
				VolumeId: "unit-test",
			},
			clientErr:     NULL,
			containerProp: nil,
			expectedRes:   nil,
			expectedErr:   status.Error(codes.InvalidArgument, "volume capabilities missing in request"),
		},
		{
			name: "block volume capability not supported",
			req: &csi.ValidateVolumeCapabilitiesRequest{
				VolumeId:           "unit-test",
				VolumeCapabilities: blockVolumeCapabilities,
			},
			clientErr:     NULL,
			containerProp: nil,
			expectedRes:   nil,
			expectedErr:   status.Error(codes.InvalidArgument, "block volume capability not supported"),
		},
		{
			name: "invalid volume id",
			req: &csi.ValidateVolumeCapabilitiesRequest{
				VolumeId:           "unit-test",
				VolumeCapabilities: stdVolumeCapabilities,
			},
			clientErr:     NULL,
			containerProp: nil,
			expectedRes:   nil,
			expectedErr:   status.Error(codes.NotFound, "error parsing volume id: \"unit-test\", should at least contain two #"),
		},
		{
			name: "base storage service url empty",
			req: &csi.ValidateVolumeCapabilitiesRequest{
				VolumeId:           "unit#test#test",
				VolumeCapabilities: stdVolumeCapabilities,
				Secrets: map[string]string{
					defaultSecretAccountName: "accountname",
					defaultSecretAccountKey:  "b",
				},
			},
			clientErr:     NULL,
			containerProp: nil,
			expectedRes:   nil,
			expectedErr:   status.Error(codes.Internal, "azure: base storage service url required"),
		},
		{
			name: "ContainerProperties of volume is nil",
			req: &csi.ValidateVolumeCapabilitiesRequest{
				VolumeId:           "unit#test#test",
				VolumeCapabilities: stdVolumeCapabilities,
				Secrets:            map[string]string{},
			},
			clientErr:     NULL,
			containerProp: nil,
			expectedRes:   nil,
			expectedErr:   status.Error(codes.Internal, fmt.Sprintf("ContainerProperties of volume(%s) is nil", "unit#test#test")),
		},
		{
			name: "Client Error",
			req: &csi.ValidateVolumeCapabilitiesRequest{
				VolumeId:           "unit#test#test",
				VolumeCapabilities: stdVolumeCapabilities,
				Secrets:            map[string]string{},
			},
			clientErr:     DATAPLANE,
			containerProp: &armstorage.ContainerProperties{},
			expectedRes:   nil,
			expectedErr:   status.Errorf(codes.Internal, fmt.Errorf(containerBeingDeletedDataplaneAPIError).Error()),
		},
		{
			name: "Requested Volume does not exist",
			req: &csi.ValidateVolumeCapabilitiesRequest{
				VolumeId:           "unit#test#test",
				VolumeCapabilities: stdVolumeCapabilities,
				Secrets:            map[string]string{},
			},
			clientErr:     NULL,
			containerProp: &armstorage.ContainerProperties{},
			expectedRes:   nil,
			expectedErr:   status.Errorf(codes.NotFound, fmt.Sprintf("requested volume(%s) does not exist", "unit#test#test")),
		},
		/*{ //Volume being shown as not existing. ContainerProperties.Deleted not setting correctly??
			name: "Successful I/O",
			req: &csi.ValidateVolumeCapabilitiesRequest{
				VolumeId:           "unit#test#test",
				VolumeCapabilities: stdVolumeCapabilities,
				Secrets:            map[string]string{},
			},
			clientErr:     NULL,
			containerProp: &storage.ContainerProperties{Deleted: &[]bool{false}[0]},
			expectedRes: &csi.ValidateVolumeCapabilitiesResponse{
				Confirmed: &csi.ValidateVolumeCapabilitiesResponse_Confirmed{
					VolumeCapabilities: stdVolumeCapabilities,
				},
				Message: "",
			},
			expectedErr: nil,
		},*/
	}

	for _, test := range testCases {
		d := NewFakeDriver()
		d.cloud = &azure.Cloud{}
		d.Cap = []*csi.ControllerServiceCapability{
			controllerServiceCapability,
		}
		ctrl := gomock.NewController(t)

		mockStorageAccountsClient := mockstorageaccountclient.NewMockInterface(ctrl)
		d.cloud.StorageAccountClient = mockStorageAccountsClient
		s := "unit-test"
		accountkey := storage.AccountKey{
			Value: &s,
		}
		accountkeylist := []storage.AccountKey{}
		accountkeylist = append(accountkeylist, accountkey)
		list := storage.AccountListKeysResult{
			Keys: &accountkeylist,
		}
		mockStorageAccountsClient.EXPECT().ListKeys(gomock.Any(), gomock.Any(), gomock.Any(), gomock.Any()).Return(list, nil).AnyTimes()

		clientFactoryMock := mock_azclient.NewMockClientFactory(ctrl)
		blobClientMock := mock_blobcontainerclient.NewMockInterface(ctrl)
		clientFactoryMock.EXPECT().GetBlobContainerClientForSub(gomock.Any()).Return(blobClientMock, nil).AnyTimes()
		blobClientMock.EXPECT().Get(gomock.Any(), gomock.Any(), gomock.Any(), gomock.Any()).DoAndReturn(
			func(ctx context.Context, resourceGroupName string, parentResourceName string, resourceName string) (result *armstorage.BlobContainer, rerr error) {
				switch test.clientErr {
				case DATAPLANE:
					return nil, fmt.Errorf(containerBeingDeletedDataplaneAPIError)
				case MANAGEMENT:
					return nil, fmt.Errorf(containerBeingDeletedManagementAPIError)
				}
				return &armstorage.BlobContainer{
					ContainerProperties: test.containerProp,
				}, nil
			}).AnyTimes()
		d.clientFactory = clientFactoryMock
		res, err := d.ValidateVolumeCapabilities(context.Background(), test.req)
		assert.Equal(t, test.expectedErr, err, "Error in testcase (%s): Errors must match", test.name)
		assert.Equal(t, test.expectedRes, res, "Error in testcase (%s): Response must match", test.name)
		ctrl.Finish()
	}
}

func TestControllerGetVolume(t *testing.T) {
	d := NewFakeDriver()
	req := csi.ControllerGetVolumeRequest{}
	resp, err := d.ControllerGetVolume(context.Background(), &req)
	assert.Nil(t, resp)
	if !reflect.DeepEqual(err, status.Error(codes.Unimplemented, "ControllerGetVolume is not yet implemented")) {
		t.Errorf("Unexpected error: %v", err)
	}
}

func TestGetCapacity(t *testing.T) {
	d := NewFakeDriver()
	req := csi.GetCapacityRequest{}
	resp, err := d.GetCapacity(context.Background(), &req)
	assert.Nil(t, resp)
	if !reflect.DeepEqual(err, status.Error(codes.Unimplemented, "GetCapacity is not yet implemented")) {
		t.Errorf("Unexpected error: %v", err)
	}
}

func TestListVolumes(t *testing.T) {
	d := NewFakeDriver()
	req := csi.ListVolumesRequest{}
	resp, err := d.ListVolumes(context.Background(), &req)
	assert.Nil(t, resp)
	if !reflect.DeepEqual(err, status.Error(codes.Unimplemented, "ListVolumes is not yet implemented")) {
		t.Errorf("Unexpected error: %v", err)
	}
}

func TestControllerPublishVolume(t *testing.T) {
	d := NewFakeDriver()
	req := csi.ControllerPublishVolumeRequest{}
	resp, err := d.ControllerPublishVolume(context.Background(), &req)
	assert.Nil(t, resp)
	if !reflect.DeepEqual(err, status.Error(codes.Unimplemented, "ControllerPublishVolume is not yet implemented")) {
		t.Errorf("Unexpected error: %v", err)
	}
}

func TestControllerUnpublishVolume(t *testing.T) {
	d := NewFakeDriver()
	req := csi.ControllerUnpublishVolumeRequest{}
	resp, err := d.ControllerUnpublishVolume(context.Background(), &req)
	assert.Nil(t, resp)
	if !reflect.DeepEqual(err, status.Error(codes.Unimplemented, "ControllerUnpublishVolume is not yet implemented")) {
		t.Errorf("Unexpected error: %v", err)
	}
}

func TestCreateSnapshots(t *testing.T) {
	d := NewFakeDriver()
	req := csi.CreateSnapshotRequest{}
	resp, err := d.CreateSnapshot(context.Background(), &req)
	assert.Nil(t, resp)
	if !reflect.DeepEqual(err, status.Error(codes.Unimplemented, "CreateSnapshot is not yet implemented")) {
		t.Errorf("Unexpected error: %v", err)
	}
}
func TestDeleteSnapshots(t *testing.T) {
	d := NewFakeDriver()
	req := csi.DeleteSnapshotRequest{}
	resp, err := d.DeleteSnapshot(context.Background(), &req)
	assert.Nil(t, resp)
	if !reflect.DeepEqual(err, status.Error(codes.Unimplemented, "DeleteSnapshot is not yet implemented")) {
		t.Errorf("Unexpected error: %v", err)
	}
}

func TestListSnapshots(t *testing.T) {
	d := NewFakeDriver()
	req := csi.ListSnapshotsRequest{}
	resp, err := d.ListSnapshots(context.Background(), &req)
	assert.Nil(t, resp)
	if !reflect.DeepEqual(err, status.Error(codes.Unimplemented, "ListSnapshots is not yet implemented")) {
		t.Errorf("Unexpected error: %v", err)
	}
}

func TestControllerExpandVolume(t *testing.T) {
	testCases := []struct {
		name     string
		testFunc func(t *testing.T)
	}{
		{
			name: "volume ID missing",
			testFunc: func(t *testing.T) {
				d := NewFakeDriver()
				req := &csi.ControllerExpandVolumeRequest{}
				_, err := d.ControllerExpandVolume(context.Background(), req)
				expectedErr := status.Error(codes.InvalidArgument, "Volume ID missing in request")
				if !reflect.DeepEqual(err, expectedErr) {
					t.Errorf("actualErr: (%v), expectedErr: (%v)", err, expectedErr)
				}
			},
		},
		{
			name: "Capacity Range missing",
			testFunc: func(t *testing.T) {
				d := NewFakeDriver()
				req := &csi.ControllerExpandVolumeRequest{
					VolumeId: "unit-test",
				}
				_, err := d.ControllerExpandVolume(context.Background(), req)
				expectedErr := status.Error(codes.InvalidArgument, "Capacity Range missing in request")
				if !reflect.DeepEqual(err, expectedErr) {
					t.Errorf("actualErr: (%v), expectedErr: (%v)", err, expectedErr)
				}
			},
		},
		{
			name: "Volume Size exceeds Max Container Size",
			testFunc: func(t *testing.T) {
				d := NewFakeDriver()
				d.AddControllerServiceCapabilities([]csi.ControllerServiceCapability_RPC_Type{csi.ControllerServiceCapability_RPC_EXPAND_VOLUME})
				req := &csi.ControllerExpandVolumeRequest{
					VolumeId: "unit-test",
					CapacityRange: &csi.CapacityRange{
						RequiredBytes: containerMaxSize + 1,
					},
				}
				_, err := d.ControllerExpandVolume(context.Background(), req)
				expectedErr := status.Errorf(codes.OutOfRange, "required bytes (%d) exceeds the maximum supported bytes (%d)", req.CapacityRange.RequiredBytes, containerMaxSize)
				if !reflect.DeepEqual(err, expectedErr) {
					t.Errorf("actualErr: (%v), expectedErr: (%v)", err, expectedErr)
				}
			},
		},
		{
			name: "Error = nil",
			testFunc: func(t *testing.T) {
				d := NewFakeDriver()
				d.AddControllerServiceCapabilities([]csi.ControllerServiceCapability_RPC_Type{csi.ControllerServiceCapability_RPC_EXPAND_VOLUME})
				req := &csi.ControllerExpandVolumeRequest{
					VolumeId: "unit-test",
					CapacityRange: &csi.CapacityRange{
						RequiredBytes: containerMaxSize,
					},
				}
				_, err := d.ControllerExpandVolume(context.Background(), req)
				if !reflect.DeepEqual(err, nil) {
					t.Errorf("actualErr: (%v), expectedErr: (%v)", err, nil)
				}
			},
		},
	}

	for _, tc := range testCases {
		t.Run(tc.name, tc.testFunc)
	}
}

func TestCreateBlobContainer(t *testing.T) {
	tests := []struct {
		desc          string
		subsID        string
		rg            string
		accountName   string
		containerName string
		secrets       map[string]string
		customErrStr  string
		clientErr     errType
		expectedErr   error
	}{
		{
			desc:        "containerName is empty",
			clientErr:   NULL,
			expectedErr: fmt.Errorf("containerName is empty"),
		},
		{
			desc:          "Base storage service url required",
			containerName: "containerName",
			secrets: map[string]string{
				defaultSecretAccountName: "accountname",
				defaultSecretAccountKey:  "key",
			},
			clientErr:   NULL,
			expectedErr: fmt.Errorf("azure: base storage service url required"),
		},
		{
			desc:          "Secrets is Empty",
			containerName: "containerName",
			secrets:       map[string]string{},
			clientErr:     NULL,
			expectedErr:   nil,
		},
		{
			desc:          "Dataplane API Error",
			containerName: "containerName",
			secrets:       map[string]string{},
			clientErr:     DATAPLANE,
			expectedErr:   wait.ErrWaitTimeout,
		},
		{
			desc:          "Management API Error",
			containerName: "containerName",
			secrets:       map[string]string{},
			clientErr:     MANAGEMENT,
			expectedErr:   wait.ErrWaitTimeout,
		},
		{
			desc:          "Random Client Error",
			containerName: "containerName",
			secrets:       map[string]string{},
			clientErr:     CUSTOM,
			customErrStr:  "foobar",
			expectedErr:   fmt.Errorf("foobar"),
		},
	}

	d := NewFakeDriver()
	d.cloud = &azure.Cloud{}
	for _, test := range tests {
		controller := gomock.NewController(t)
		clientFactoryMock := mock_azclient.NewMockClientFactory(controller)
		blobClientMock := mock_blobcontainerclient.NewMockInterface(controller)
		accountClientMock := mock_accountclient.NewMockInterface(controller)
		clientFactoryMock.EXPECT().GetAccountClientForSub(gomock.Any()).Return(accountClientMock, nil).AnyTimes()
		clientFactoryMock.EXPECT().GetBlobContainerClientForSub(gomock.Any()).Return(blobClientMock, nil).AnyTimes()
		d.clientFactory = clientFactoryMock
		blobClientMock.EXPECT().CreateContainer(gomock.Any(), gomock.Any(), gomock.Any(), gomock.Any(), gomock.Any()).DoAndReturn(
			func(ctx context.Context, resourceGroupName, accountName, containerName string, parameters armstorage.BlobContainer) (*armstorage.BlobContainer, error) {
				if test.clientErr == DATAPLANE {
					return nil, fmt.Errorf(containerBeingDeletedDataplaneAPIError)
				}
				if test.clientErr == MANAGEMENT {
					return nil, fmt.Errorf(containerBeingDeletedManagementAPIError)
				}
				if test.clientErr == CUSTOM {
					return nil, fmt.Errorf(test.customErrStr)
				}
				return nil, nil
			}).AnyTimes()
		err := d.CreateBlobContainer(context.Background(), test.subsID, test.rg, test.accountName, test.containerName, test.secrets)
		if !reflect.DeepEqual(err, test.expectedErr) {
			t.Errorf("test(%s), actualErr: (%v), expectedErr: (%v)", test.desc, err, test.expectedErr)
		}
		controller.Finish()
	}
}

func TestDeleteBlobContainer(t *testing.T) {
	tests := []struct {
		desc          string
		subsID        string
		rg            string
		accountName   string
		containerName string
		secrets       map[string]string
		clientErr     errType
		customErrStr  string
		expectedErr   error
	}{
		{
			desc:        "containerName is empty",
			clientErr:   NULL,
			expectedErr: fmt.Errorf("containerName is empty"),
		},
		{
			desc:          "Base storage service url required",
			containerName: "containerName",
			secrets: map[string]string{
				defaultSecretAccountName: "accountname",
				defaultSecretAccountKey:  "key",
			},
			clientErr:   NULL,
			expectedErr: fmt.Errorf("azure: base storage service url required"),
		},
		{
			desc:          "Secrets is Empty",
			containerName: "containerName",
			secrets:       map[string]string{},
			clientErr:     NULL,
			expectedErr:   nil,
		},
		{
			desc:          "Dataplane API Error",
			containerName: "containerName",
			secrets:       map[string]string{},
			clientErr:     DATAPLANE,
			expectedErr:   nil,
		},
		{
			desc:          "Management API Error",
			containerName: "containerName",
			secrets:       map[string]string{},
			clientErr:     MANAGEMENT,
			expectedErr:   nil,
		},
		{
			desc:          "Random Client Error",
			containerName: "containerName",
			secrets:       map[string]string{},
			clientErr:     CUSTOM,
			customErrStr:  "foobar",
			expectedErr: fmt.Errorf("failed to delete container(%s) on account(%s), error: %w", "containerName", "",
				fmt.Errorf("foobar")),
		},
	}

	d := NewFakeDriver()

	for _, test := range tests {
		controller := gomock.NewController(t)
		clientFactoryMock := mock_azclient.NewMockClientFactory(controller)
		blobClientMock := mock_blobcontainerclient.NewMockInterface(controller)
		accountClientMock := mock_accountclient.NewMockInterface(controller)
		clientFactoryMock.EXPECT().GetAccountClientForSub(gomock.Any()).Return(accountClientMock, nil).AnyTimes()
		clientFactoryMock.EXPECT().GetBlobContainerClientForSub(gomock.Any()).Return(blobClientMock, nil).AnyTimes()
		d.clientFactory = clientFactoryMock
		blobClientMock.EXPECT().DeleteContainer(gomock.Any(), gomock.Any(), gomock.Any(), gomock.Any()).DoAndReturn(
			func(ctx context.Context, resourceGroupName, accountName, containerName string) error {
				if test.clientErr == DATAPLANE {
					return fmt.Errorf(containerBeingDeletedDataplaneAPIError)
				}
				if test.clientErr == MANAGEMENT {
					return fmt.Errorf(containerBeingDeletedManagementAPIError)
				}
				if test.clientErr == CUSTOM {
					return fmt.Errorf(test.customErrStr)
				}
				return nil
			}).AnyTimes()
		err := d.DeleteBlobContainer(context.Background(), test.subsID, test.rg, test.accountName, test.containerName, test.secrets)
		if !reflect.DeepEqual(err, test.expectedErr) {
			t.Errorf("test(%s), actualErr: (%v), expectedErr: (%v)", test.desc, err, test.expectedErr)
		}
		controller.Finish()
	}
}

func TestCopyVolume(t *testing.T) {
	stdVolumeCapability := &csi.VolumeCapability{
		AccessType: &csi.VolumeCapability_Mount{
			Mount: &csi.VolumeCapability_MountVolume{},
		},
	}
	stdVolumeCapabilities := []*csi.VolumeCapability{
		stdVolumeCapability,
	}
	testCases := []struct {
		name     string
		testFunc func(t *testing.T)
	}{
		{
			name: "copy volume from volumeSnapshot is not supported",
			testFunc: func(t *testing.T) {
				d := NewFakeDriver()
				mp := map[string]string{}

				volumeSnapshotSource := &csi.VolumeContentSource_SnapshotSource{
					SnapshotId: "unit-test",
				}
				volumeContentSourceSnapshotSource := &csi.VolumeContentSource_Snapshot{
					Snapshot: volumeSnapshotSource,
				}
				volumecontensource := csi.VolumeContentSource{
					Type: volumeContentSourceSnapshotSource,
				}
				req := &csi.CreateVolumeRequest{
					Name:                "unit-test",
					VolumeCapabilities:  stdVolumeCapabilities,
					Parameters:          mp,
					VolumeContentSource: &volumecontensource,
				}

				expectedErr := status.Errorf(codes.InvalidArgument, "copy volume from volumeSnapshot is not supported")
				err := d.copyVolume(req, "", nil, "", "core.windows.net")
				if !reflect.DeepEqual(err, expectedErr) {
					t.Errorf("Unexpected error: %v", err)
				}
			},
		},
		{
			name: "copy volume from volume not found",
			testFunc: func(t *testing.T) {
				d := NewFakeDriver()
				mp := map[string]string{}

				volumeSource := &csi.VolumeContentSource_VolumeSource{
					VolumeId: "unit-test",
				}
				volumeContentSourceVolumeSource := &csi.VolumeContentSource_Volume{
					Volume: volumeSource,
				}
				volumecontensource := csi.VolumeContentSource{
					Type: volumeContentSourceVolumeSource,
				}

				req := &csi.CreateVolumeRequest{
					Name:                "unit-test",
					VolumeCapabilities:  stdVolumeCapabilities,
					Parameters:          mp,
					VolumeContentSource: &volumecontensource,
				}

				expectedErr := status.Errorf(codes.NotFound, "error parsing volume id: \"unit-test\", should at least contain two #")
				err := d.copyVolume(req, "", nil, "dstContainer", "core.windows.net")
				if !reflect.DeepEqual(err, expectedErr) {
					t.Errorf("Unexpected error: %v", err)
				}
			},
		},
		{
			name: "src blob container is empty",
			testFunc: func(t *testing.T) {
				d := NewFakeDriver()
				mp := map[string]string{}

				volumeSource := &csi.VolumeContentSource_VolumeSource{
					VolumeId: "rg#unit-test##",
				}
				volumeContentSourceVolumeSource := &csi.VolumeContentSource_Volume{
					Volume: volumeSource,
				}
				volumecontensource := csi.VolumeContentSource{
					Type: volumeContentSourceVolumeSource,
				}

				req := &csi.CreateVolumeRequest{
					Name:                "unit-test",
					VolumeCapabilities:  stdVolumeCapabilities,
					Parameters:          mp,
					VolumeContentSource: &volumecontensource,
				}

				expectedErr := fmt.Errorf("srcContainerName() or dstContainerName(dstContainer) is empty")
				err := d.copyVolume(req, "", nil, "dstContainer", "core.windows.net")
				if !reflect.DeepEqual(err, expectedErr) {
					t.Errorf("Unexpected error: %v", err)
				}
			},
		},
		{
			name: "dst blob container is empty",
			testFunc: func(t *testing.T) {
				d := NewFakeDriver()
				mp := map[string]string{}

				volumeSource := &csi.VolumeContentSource_VolumeSource{
					VolumeId: "vol_1#f5713de20cde511e8ba4900#fileshare#",
				}
				volumeContentSourceVolumeSource := &csi.VolumeContentSource_Volume{
					Volume: volumeSource,
				}
				volumecontensource := csi.VolumeContentSource{
					Type: volumeContentSourceVolumeSource,
				}

				req := &csi.CreateVolumeRequest{
					Name:                "unit-test",
					VolumeCapabilities:  stdVolumeCapabilities,
					Parameters:          mp,
					VolumeContentSource: &volumecontensource,
				}

				expectedErr := fmt.Errorf("srcContainerName(fileshare) or dstContainerName() is empty")
				err := d.copyVolume(req, "", nil, "", "core.windows.net")
				if !reflect.DeepEqual(err, expectedErr) {
					t.Errorf("Unexpected error: %v", err)
				}
			},
		},
		{
			name: "azcopy job is already completed",
			testFunc: func(t *testing.T) {
				d := NewFakeDriver()
				mp := map[string]string{}

				volumeSource := &csi.VolumeContentSource_VolumeSource{
					VolumeId: "vol_1#f5713de20cde511e8ba4900#fileshare#",
				}
				volumeContentSourceVolumeSource := &csi.VolumeContentSource_Volume{
					Volume: volumeSource,
				}
				volumecontensource := csi.VolumeContentSource{
					Type: volumeContentSourceVolumeSource,
				}

				req := &csi.CreateVolumeRequest{
					Name:                "unit-test",
					VolumeCapabilities:  stdVolumeCapabilities,
					Parameters:          mp,
					VolumeContentSource: &volumecontensource,
				}

				ctrl := gomock.NewController(t)
				defer ctrl.Finish()

				m := util.NewMockEXEC(ctrl)
				listStr := "JobId: ed1c3833-eaff-fe42-71d7-513fb065a9d9\nStart Time: Monday, 07-Aug-23 03:29:54 UTC\nStatus: Completed\nCommand: copy https://{accountName}.file.core.windows.net/{srcFileshare}{SAStoken} https://{accountName}.file.core.windows.net/{dstFileshare}{SAStoken} --recursive --check-length=false"
				m.EXPECT().RunCommand(gomock.Eq("azcopy jobs list | grep dstContainer -B 3"), gomock.Any()).Return(listStr, nil)
				// if test.enableShow {
				// 	m.EXPECT().RunCommand(gomock.Not("azcopy jobs list | grep dstContainer -B 3")).Return(test.showStr, test.showErr)
				// }

				d.azcopy.ExecCmd = m

				var expectedErr error
				err := d.copyVolume(req, "sastoken", nil, "dstContainer", "core.windows.net")
				if !reflect.DeepEqual(err, expectedErr) {
					t.Errorf("Unexpected error: %v", err)
				}
			},
		},
		{
			name: "azcopy job is in progress",
			testFunc: func(t *testing.T) {
				d := NewFakeDriver()
				mp := map[string]string{}

				volumeSource := &csi.VolumeContentSource_VolumeSource{
					VolumeId: "vol_1#f5713de20cde511e8ba4900#fileshare#",
				}
				volumeContentSourceVolumeSource := &csi.VolumeContentSource_Volume{
					Volume: volumeSource,
				}
				volumecontensource := csi.VolumeContentSource{
					Type: volumeContentSourceVolumeSource,
				}

				req := &csi.CreateVolumeRequest{
					Name:                "unit-test",
					VolumeCapabilities:  stdVolumeCapabilities,
					Parameters:          mp,
					VolumeContentSource: &volumecontensource,
				}

				ctrl := gomock.NewController(t)
				defer ctrl.Finish()

				m := util.NewMockEXEC(ctrl)
				listStr1 := "JobId: ed1c3833-eaff-fe42-71d7-513fb065a9d9\nStart Time: Monday, 07-Aug-23 03:29:54 UTC\nStatus: InProgress\nCommand: copy https://{accountName}.file.core.windows.net/{srcFileshare}{SAStoken} https://{accountName}.file.core.windows.net/{dstFileshare}{SAStoken} --recursive --check-length=false"
				m.EXPECT().RunCommand(gomock.Eq("azcopy jobs list | grep dstContainer -B 3"), gomock.Any()).Return(listStr1, nil).Times(1)
				m.EXPECT().RunCommand(gomock.Not("azcopy jobs list | grep dstBlobContainer -B 3"), gomock.Any()).Return("Percent Complete (approx): 50.0", nil)

				d.azcopy.ExecCmd = m

				expectedErr := fmt.Errorf("wait for the existing AzCopy job to complete, current copy percentage is 50.0%%")
				err := d.copyVolume(req, "sastoken", nil, "dstContainer", "core.windows.net")
				if !reflect.DeepEqual(err, expectedErr) {
					t.Errorf("Unexpected error: %v", err)
				}
			},
		},
	}

	for _, tc := range testCases {
		t.Run(tc.name, tc.testFunc)
	}
}

func TestParseDays(t *testing.T) {
	type args struct {
		dayStr string
	}
	tests := []struct {
		name    string
		args    args
		want    int32
		wantErr bool
	}{
		{
			name: "empty string",
			args: args{
				dayStr: "",
			},
			want:    0,
			wantErr: true,
		},
		{
			name: "out of range",
			args: args{
				dayStr: "366",
			},
			want:    0,
			wantErr: true,
		},
		{
			name: "ok",
			args: args{
				dayStr: "365",
			},
			want:    365,
			wantErr: false,
		},
	}
	for _, tt := range tests {
		t.Run(tt.name, func(t *testing.T) {
			got, err := parseDays(tt.args.dayStr)
			if (err != nil) != tt.wantErr {
				t.Errorf("parseDays() error = %v, wantErr %v", err, tt.wantErr)
				return
			}
			if got != tt.want {
				t.Errorf("parseDays() = %v, want %v", got, tt.want)
			}
		})
	}
}

func TestGenerateSASToken(t *testing.T) {
	d := NewFakeDriver()
	storageEndpointSuffix := "core.windows.net"
	tests := []struct {
		name        string
		accountName string
		accountKey  string
		want        string
		expectedErr error
	}{
		{
			name:        "accountName nil",
			accountName: "",
			accountKey:  "",
			want:        "se=",
			expectedErr: nil,
		},
		{
			name:        "account key illegal",
			accountName: "unit-test",
			accountKey:  "fakeValue",
			want:        "",
			expectedErr: status.Errorf(codes.Internal, fmt.Sprintf("failed to generate sas token in creating new shared key credential, accountName: %s, err: %s", "unit-test", "decode account key: illegal base64 data at input byte 8")),
		},
	}
	for _, tt := range tests {
		t.Run(tt.name, func(t *testing.T) {
			sas, err := d.generateSASToken(tt.accountName, tt.accountKey, storageEndpointSuffix, 30)
			if !reflect.DeepEqual(err, tt.expectedErr) {
				t.Errorf("generateSASToken error = %v, expectedErr %v, sas token = %v, want %v", err, tt.expectedErr, sas, tt.want)
				return
			}
			if !strings.Contains(sas, tt.want) {
				t.Errorf("sas token = %v, want %v", sas, tt.want)
			}
		})
	}
}

func TestAuthorizeAzcopyWithIdentity(t *testing.T) {
	testCases := []struct {
		name     string
		testFunc func(t *testing.T)
	}{
		{
			name: "use service principal to authorize azcopy",
			testFunc: func(t *testing.T) {
				d := NewFakeDriver()
				d.cloud = &azure.Cloud{
					Config: azure.Config{
						AzureAuthConfig: config.AzureAuthConfig{
							ARMClientConfig: azclient.ARMClientConfig{
								TenantID: "TenantID",
							},
							AzureAuthConfig: azclient.AzureAuthConfig{
								AADClientID:     "AADClientID",
								AADClientSecret: "AADClientSecret",
							},
						},
					},
				}
				expectedAuthAzcopyEnv := []string{
					fmt.Sprintf(azcopyAutoLoginType + "=SPN"),
					fmt.Sprintf(azcopySPAApplicationID + "=AADClientID"),
					fmt.Sprintf(azcopySPAClientSecret + "=AADClientSecret"),
					fmt.Sprintf(azcopyTenantID + "=TenantID"),
				}
				var expectedErr error
				authAzcopyEnv, err := d.authorizeAzcopyWithIdentity()
				if !reflect.DeepEqual(authAzcopyEnv, expectedAuthAzcopyEnv) || !reflect.DeepEqual(err, expectedErr) {
					t.Errorf("Unexpected authAzcopyEnv: %v, Unexpected error: %v", authAzcopyEnv, err)
				}
			},
		},
		{
			name: "use service principal to authorize azcopy but client id is empty",
			testFunc: func(t *testing.T) {
				d := NewFakeDriver()
				d.cloud = &azure.Cloud{
					Config: azure.Config{
						AzureAuthConfig: config.AzureAuthConfig{
							ARMClientConfig: azclient.ARMClientConfig{
								TenantID: "TenantID",
							},
							AzureAuthConfig: azclient.AzureAuthConfig{
								AADClientSecret: "AADClientSecret",
							},
						},
					},
				}
				expectedAuthAzcopyEnv := []string{}
				expectedErr := fmt.Errorf("AADClientID and TenantID must be set when use service principal")
				authAzcopyEnv, err := d.authorizeAzcopyWithIdentity()
				if !reflect.DeepEqual(authAzcopyEnv, expectedAuthAzcopyEnv) || !reflect.DeepEqual(err, expectedErr) {
					t.Errorf("Unexpected authAzcopyEnv: %v, Unexpected error: %v", authAzcopyEnv, err)
				}
			},
		},
		{
			name: "use user assigned managed identity to authorize azcopy",
			testFunc: func(t *testing.T) {
				d := NewFakeDriver()
				d.cloud = &azure.Cloud{
					Config: azure.Config{
						AzureAuthConfig: config.AzureAuthConfig{
							AzureAuthConfig: azclient.AzureAuthConfig{
								UseManagedIdentityExtension: true,
								UserAssignedIdentityID:      "UserAssignedIdentityID",
							},
						},
					},
				}
				expectedAuthAzcopyEnv := []string{
					fmt.Sprintf(azcopyAutoLoginType + "=MSI"),
					fmt.Sprintf(azcopyMSIClientID + "=UserAssignedIdentityID"),
				}
				var expectedErr error
				authAzcopyEnv, err := d.authorizeAzcopyWithIdentity()
				if !reflect.DeepEqual(authAzcopyEnv, expectedAuthAzcopyEnv) || !reflect.DeepEqual(err, expectedErr) {
					t.Errorf("Unexpected authAzcopyEnv: %v, Unexpected error: %v", authAzcopyEnv, err)
				}
			},
		},
		{
			name: "use system assigned managed identity to authorize azcopy",
			testFunc: func(t *testing.T) {
				d := NewFakeDriver()
				d.cloud = &azure.Cloud{
					Config: azure.Config{
						AzureAuthConfig: config.AzureAuthConfig{
							AzureAuthConfig: azclient.AzureAuthConfig{
								UseManagedIdentityExtension: true,
							},
						},
					},
				}
				expectedAuthAzcopyEnv := []string{
					fmt.Sprintf(azcopyAutoLoginType + "=MSI"),
				}
				var expectedErr error
				authAzcopyEnv, err := d.authorizeAzcopyWithIdentity()
				if !reflect.DeepEqual(authAzcopyEnv, expectedAuthAzcopyEnv) || !reflect.DeepEqual(err, expectedErr) {
					t.Errorf("Unexpected authAzcopyEnv: %v, Unexpected error: %v", authAzcopyEnv, err)
				}
			},
		},
		{
			name: "AADClientSecret be nil and useManagedIdentityExtension is false",
			testFunc: func(t *testing.T) {
				d := NewFakeDriver()
				d.cloud = &azure.Cloud{
					Config: azure.Config{
						AzureAuthConfig: config.AzureAuthConfig{},
					},
				}
				expectedAuthAzcopyEnv := []string{}
				expectedErr := fmt.Errorf("service principle or managed identity are both not set")
				authAzcopyEnv, err := d.authorizeAzcopyWithIdentity()
				if !reflect.DeepEqual(authAzcopyEnv, expectedAuthAzcopyEnv) || !reflect.DeepEqual(err, expectedErr) {
					t.Errorf("Unexpected authAzcopyEnv: %v, Unexpected error: %v", authAzcopyEnv, err)
				}
			},
		},
	}

	for _, tc := range testCases {
		t.Run(tc.name, tc.testFunc)
	}
}

func TestGetAzcopyAuth(t *testing.T) {
	testCases := []struct {
		name     string
		testFunc func(t *testing.T)
	}{
		{
			name: "failed to get accountKey in secrets",
			testFunc: func(t *testing.T) {
				d := NewFakeDriver()
				d.cloud = &azure.Cloud{
					Config: azure.Config{},
				}
				secrets := map[string]string{
					defaultSecretAccountName: "accountName",
				}

				ctx := context.Background()
				expectedAccountSASToken := ""
				expectedErr := fmt.Errorf("could not find accountkey or azurestorageaccountkey field in secrets")
				accountSASToken, _, err := d.getAzcopyAuth(ctx, "accountName", "", "core.windows.net", &azure.AccountOptions{}, secrets, "secretsName", "secretsNamespace")
				if !reflect.DeepEqual(err, expectedErr) || !reflect.DeepEqual(accountSASToken, expectedAccountSASToken) {
					t.Errorf("Unexpected accountSASToken: %s, Unexpected error: %v", accountSASToken, err)
				}
			},
		},
		{
			name: "generate sas token using account key",
			testFunc: func(t *testing.T) {
				d := NewFakeDriver()
				d.cloud = &azure.Cloud{
					Config: azure.Config{
						AzureAuthConfig: config.AzureAuthConfig{
							AzureAuthConfig: azclient.AzureAuthConfig{
								UseManagedIdentityExtension: true,
							},
						},
					},
				}
				secrets := map[string]string{
					defaultSecretAccountName: "accountName",
					defaultSecretAccountKey:  "YWNjb3VudGtleQo=",
				}
				accountSASToken, _, err := d.getAzcopyAuth(context.Background(), "accountName", "", "core.windows.net", &azure.AccountOptions{}, secrets, "secretsName", "secretsNamespace")
				if !reflect.DeepEqual(err, nil) || !strings.Contains(accountSASToken, "?se=") {
					t.Errorf("Unexpected accountSASToken: %s, Unexpected error: %v", accountSASToken, err)
				}
			},
		},
		{
			name: "fall back to generate SAS token failed for illegal account key",
			testFunc: func(t *testing.T) {
				d := NewFakeDriver()
				d.cloud = &azure.Cloud{
					Config: azure.Config{
						AzureAuthConfig: config.AzureAuthConfig{
							AzureAuthConfig: azclient.AzureAuthConfig{
								UseManagedIdentityExtension: true,
							},
						},
					},
				}
				secrets := map[string]string{
					defaultSecretAccountName: "accountName",
					defaultSecretAccountKey:  "fakeValue",
				}

				expectedAccountSASToken := ""
				expectedErr := status.Errorf(codes.Internal, fmt.Sprintf("failed to generate sas token in creating new shared key credential, accountName: %s, err: %s", "accountName", "decode account key: illegal base64 data at input byte 8"))
				accountSASToken, _, err := d.getAzcopyAuth(context.Background(), "accountName", "", "core.windows.net", &azure.AccountOptions{}, secrets, "secretsName", "secretsNamespace")
				if !reflect.DeepEqual(err, expectedErr) || !reflect.DeepEqual(accountSASToken, expectedAccountSASToken) {
					t.Errorf("Unexpected accountSASToken: %s, Unexpected error: %v", accountSASToken, err)
				}
			},
		},
		{
			name: "generate SAS token failed for illegal account key",
			testFunc: func(t *testing.T) {
				d := NewFakeDriver()
				d.cloud = &azure.Cloud{
					Config: azure.Config{},
				}
				secrets := map[string]string{
					defaultSecretAccountName: "accountName",
					defaultSecretAccountKey:  "fakeValue",
				}

				ctx := context.Background()
				expectedAccountSASToken := ""
				expectedErr := status.Errorf(codes.Internal, fmt.Sprintf("failed to generate sas token in creating new shared key credential, accountName: %s, err: %s", "accountName", "decode account key: illegal base64 data at input byte 8"))
				accountSASToken, _, err := d.getAzcopyAuth(ctx, "accountName", "", "core.windows.net", &azure.AccountOptions{}, secrets, "secretsName", "secretsNamespace")
				if !reflect.DeepEqual(err, expectedErr) || !reflect.DeepEqual(accountSASToken, expectedAccountSASToken) {
					t.Errorf("Unexpected accountSASToken: %s, Unexpected error: %v", accountSASToken, err)
				}
			},
		},
	}

	for _, tc := range testCases {
		t.Run(tc.name, tc.testFunc)
	}
}<|MERGE_RESOLUTION|>--- conflicted
+++ resolved
@@ -176,10 +176,7 @@
 					controllerServiceCapability,
 				}
 				_, err := d.CreateVolume(context.Background(), req)
-<<<<<<< HEAD
-				expectedErr := status.Errorf(codes.InvalidArgument, "protocol(unit-test) is not supported, supported protocol list: [edgecache fuse fuse2 nfs]")
-=======
-				expectedErr := status.Errorf(codes.InvalidArgument, "protocol(unit-test) is not supported, supported protocol list: [fuse fuse2 nfs aznfs]")
+				expectedErr := status.Errorf(codes.InvalidArgument, "protocol(unit-test) is not supported, supported protocol list: [edgecache fuse fuse2 nfs aznfs]")
 				if !reflect.DeepEqual(err, expectedErr) {
 					t.Errorf("actualErr: (%v), expectedErr: (%v)", err, expectedErr)
 				}
@@ -203,7 +200,6 @@
 				}
 				_, err := d.CreateVolume(context.Background(), req)
 				expectedErr := status.Errorf(codes.InvalidArgument, "fsGroupChangePolicy(test_fsGroupChangePolicy) is not supported, supported fsGroupChangePolicy list: [None Always OnRootMismatch]")
->>>>>>> 1cec63eb
 				if !reflect.DeepEqual(err, expectedErr) {
 					t.Errorf("actualErr: (%v), expectedErr: (%v)", err, expectedErr)
 				}
