/*
Copyright 2019 The Kubernetes Authors.

Licensed under the Apache License, Version 2.0 (the "License");
you may not use this file except in compliance with the License.
You may obtain a copy of the License at

    http://www.apache.org/licenses/LICENSE-2.0

Unless required by applicable law or agreed to in writing, software
distributed under the License is distributed on an "AS IS" BASIS,
WITHOUT WARRANTIES OR CONDITIONS OF ANY KIND, either express or implied.
See the License for the specific language governing permissions and
limitations under the License.
*/

package blob

import (
	"fmt"
	"os"
	"strconv"
	"strings"
	"sync"
	"time"

	"github.com/Azure/azure-sdk-for-go/services/storage/mgmt/2021-09-01/storage"
	azstorage "github.com/Azure/azure-sdk-for-go/storage"
	az "github.com/Azure/go-autorest/autorest/azure"
	"github.com/container-storage-interface/spec/lib/go/csi"
	"github.com/pborman/uuid"
	"golang.org/x/net/context"

	v1 "k8s.io/api/core/v1"
	k8serrors "k8s.io/apimachinery/pkg/api/errors"
	metav1 "k8s.io/apimachinery/pkg/apis/meta/v1"
	"k8s.io/client-go/kubernetes"
	"k8s.io/klog/v2"
	k8sutil "k8s.io/kubernetes/pkg/volume/util"
	mount "k8s.io/mount-utils"
	utilexec "k8s.io/utils/exec"

	csicommon "sigs.k8s.io/blob-csi-driver/pkg/csi-common"
	"sigs.k8s.io/blob-csi-driver/pkg/edgecache"
	"sigs.k8s.io/blob-csi-driver/pkg/util"
	azcache "sigs.k8s.io/cloud-provider-azure/pkg/cache"
	azure "sigs.k8s.io/cloud-provider-azure/pkg/provider"
)

const (
	// DefaultDriverName holds the name of the csi-driver
	DefaultDriverName              = "blob.csi.azure.com"
	blobCSIDriverName              = "blob_csi_driver"
	separator                      = "#"
	volumeIDTemplate               = "%s#%s#%s#%s#%s#%s"
	secretNameTemplate             = "azure-storage-account-%s-secret"
	serverNameField                = "server"
	storageEndpointSuffixField     = "storageendpointsuffix"
	tagsField                      = "tags"
	matchTagsField                 = "matchtags"
	protocolField                  = "protocol"
	accountNameField               = "accountname"
	accountKeyField                = "accountkey"
	storageAccountField            = "storageaccount"
	storageAccountTypeField        = "storageaccounttype"
	skuNameField                   = "skuname"
	subscriptionIDField            = "subscriptionid"
	resourceGroupField             = "resourcegroup"
	locationField                  = "location"
	secretNameField                = "secretname"
	secretNamespaceField           = "secretnamespace"
	containerNameField             = "containername"
	containerNamePrefixField       = "containernameprefix"
	storeAccountKeyField           = "storeaccountkey"
	isHnsEnabledField              = "ishnsenabled"
	softDeleteBlobsField           = "softdeleteblobs"
	softDeleteContainersField      = "softdeletecontainers"
	enableBlobVersioningField      = "enableblobversioning"
	getAccountKeyFromSecretField   = "getaccountkeyfromsecret"
	storageSPNClientIDField        = "azurestoragespnclientid"
	storageSPNTenantIDField        = "azurestoragespntenantid"
	keyVaultURLField               = "keyvaulturl"
	keyVaultSecretNameField        = "keyvaultsecretname"
	keyVaultSecretVersionField     = "keyvaultsecretversion"
	storageAccountNameField        = "storageaccountname"
	allowBlobPublicAccessField     = "allowblobpublicaccess"
	requireInfraEncryptionField    = "requireinfraencryption"
	ephemeralField                 = "csi.storage.k8s.io/ephemeral"
	podNamespaceField              = "csi.storage.k8s.io/pod.namespace"
	mountOptionsField              = "mountoptions"
	falseValue                     = "false"
	trueValue                      = "true"
	defaultSecretAccountName       = "azurestorageaccountname"
	defaultSecretAccountKey        = "azurestorageaccountkey"
	accountSasTokenField           = "azurestorageaccountsastoken"
	msiSecretField                 = "msisecret"
	storageSPNClientSecretField    = "azurestoragespnclientsecret"
	EcProtocol                     = "edgecache"
	Fuse                           = "fuse"
	Fuse2                          = "fuse2"
	NFS                            = "nfs"
	AZNFS                          = "aznfs"
	vnetResourceGroupField         = "vnetresourcegroup"
	vnetNameField                  = "vnetname"
	subnetNameField                = "subnetname"
	accessTierField                = "accesstier"
	networkEndpointTypeField       = "networkendpointtype"
	mountPermissionsField          = "mountpermissions"
	useDataPlaneAPIField           = "usedataplaneapi"
	EcStrgAuthenticationField      = "edgecache-storage-auth"
	getLatestAccountKeyField       = "getlatestaccountkey"
	storageAuthTypeField           = "azurestorageauthtype"
	storageIentityClientIDField    = "azurestorageidentityclientid"
	storageIdentityObjectIDField   = "azurestorageidentityobjectid"
	storageIdentityResourceIDField = "azurestorageidentityresourceid"
	msiEndpointField               = "msiendpoint"
	storageAADEndpointField        = "azurestorageaadendpoint"

	// See https://docs.microsoft.com/en-us/rest/api/storageservices/naming-and-referencing-containers--blobs--and-metadata#container-names
	containerNameMinLength = 3
	containerNameMaxLength = 63

	accountNotProvisioned                   = "StorageAccountIsNotProvisioned"
	tooManyRequests                         = "TooManyRequests"
	clientThrottled                         = "client throttled"
	containerBeingDeletedDataplaneAPIError  = "ContainerBeingDeleted"
	containerBeingDeletedManagementAPIError = "container is being deleted"
	statusCodeNotFound                      = "StatusCode=404"
	httpCodeNotFound                        = "HTTPStatusCode: 404"

	// containerMaxSize is the max size of the blob container. See https://docs.microsoft.com/en-us/azure/storage/blobs/scalability-targets#scale-targets-for-blob-storage
	containerMaxSize = 100 * util.TiB

	subnetTemplate = "/subscriptions/%s/resourceGroups/%s/providers/Microsoft.Network/virtualNetworks/%s/subnets/%s"

	defaultNamespace = "default"

	pvcNameKey           = "csi.storage.k8s.io/pvc/name"
	pvcNamespaceKey      = "csi.storage.k8s.io/pvc/namespace"
	pvNameKey            = "csi.storage.k8s.io/pv/name"
	pvcNameMetadata      = "${pvc.metadata.name}"
	pvcNamespaceMetadata = "${pvc.metadata.namespace}"
	pvNameMetadata       = "${pv.metadata.name}"

	VolumeID = "volumeid"

	defaultStorageEndPointSuffix = "core.windows.net"
)

var (
	supportedProtocolList = []string{EcProtocol, Fuse, Fuse2, NFS}
	retriableErrors       = []string{accountNotProvisioned, tooManyRequests, statusCodeNotFound, containerBeingDeletedDataplaneAPIError, containerBeingDeletedManagementAPIError, clientThrottled}
)

// DriverOptions defines driver parameters specified in driver deployment
type DriverOptions struct {
	NodeID                                 string
	DriverName                             string
	BlobfuseProxyEndpoint                  string
	EdgeCacheConfigEndpoint                string
	EdgeCacheMountEndpoint                 string
	EnableBlobfuseProxy                    bool
	EnableEdgeCacheFinalizer               bool
	BlobfuseProxyConnTimout                int
	EdgeCacheConnTimeout                   int
	EnableBlobMockMount                    bool
	AllowInlineVolumeKeyAccessWithIdentity bool
	EnableGetVolumeStats                   bool
	AppendTimeStampInCacheDir              bool
	AppendMountErrorHelpLink               bool
	MountPermissions                       uint64
	EnableAznfsMount                       bool
	VolStatsCacheExpireInMinutes           int
	SasTokenExpirationMinutes              int
}

// Driver implements all interfaces of CSI drivers
type Driver struct {
	csicommon.CSIDriver

	cloud                 *azure.Cloud
	blobfuseProxyEndpoint string
	// enableBlobMockMount is only for testing, DO NOT set as true in non-testing scenario
	enableBlobMockMount                    bool
	enableBlobfuseProxy                    bool
<<<<<<< HEAD
	enableEdgeCacheFinalizer               bool
	allowEmptyCloudConfig                  bool
=======
>>>>>>> 75508dfc
	enableGetVolumeStats                   bool
	allowInlineVolumeKeyAccessWithIdentity bool
	appendTimeStampInCacheDir              bool
	appendMountErrorHelpLink               bool
	blobfuseProxyConnTimout                int
	mountPermissions                       uint64
<<<<<<< HEAD
	edgeCacheManager                       *edgecache.Manager
	kubeAPIQPS                             float64
	kubeAPIBurst                           int
=======
>>>>>>> 75508dfc
	enableAznfsMount                       bool
	mounter                                *mount.SafeFormatAndMount
	volLockMap                             *util.LockMap
	// A map storing all volumes with ongoing operations so that additional operations
	// for that same volume (as defined by VolumeID) return an Aborted error
	volumeLocks *volumeLocks
	// only for nfs feature
	subnetLockMap *util.LockMap
	// a map storing all volumes created by this driver <volumeName, accountName>
	volMap sync.Map
	// a timed cache storing all volumeIDs and storage accounts that are using data plane API
	dataPlaneAPIVolCache azcache.Resource
	// a timed cache storing account search history (solve account list throttling issue)
	accountSearchCache azcache.Resource
	// a timed cache storing volume stats <volumeID, volumeStats>
	volStatsCache azcache.Resource
	// sas expiry time for azcopy in volume clone
	sasTokenExpirationMinutes int
	// azcopy for provide exec mock for ut
	azcopy *util.Azcopy
}

// NewDriver Creates a NewCSIDriver object. Assumes vendor version is equal to driver version &
// does not support optional driver plugin info manifest field. Refer to CSI spec for more details.
func NewDriver(options *DriverOptions, cloud *azure.Cloud) *Driver {
	d := Driver{
		volLockMap:                             util.NewLockMap(),
		subnetLockMap:                          util.NewLockMap(),
		volumeLocks:                            newVolumeLocks(),
		blobfuseProxyEndpoint:                  options.BlobfuseProxyEndpoint,
		edgeCacheManager:                       edgecache.NewManager(options.EdgeCacheConnTimeout, options.EdgeCacheMountEndpoint),
		enableBlobfuseProxy:                    options.EnableBlobfuseProxy,
		enableEdgeCacheFinalizer:               options.EnableEdgeCacheFinalizer,
		allowInlineVolumeKeyAccessWithIdentity: options.AllowInlineVolumeKeyAccessWithIdentity,
		blobfuseProxyConnTimout:                options.BlobfuseProxyConnTimout,
		enableBlobMockMount:                    options.EnableBlobMockMount,
		enableGetVolumeStats:                   options.EnableGetVolumeStats,
		appendMountErrorHelpLink:               options.AppendMountErrorHelpLink,
		mountPermissions:                       options.MountPermissions,
		enableAznfsMount:                       options.EnableAznfsMount,
		sasTokenExpirationMinutes:              options.SasTokenExpirationMinutes,
		azcopy:                                 &util.Azcopy{},
	}
	d.Name = options.DriverName
	d.Version = driverVersion
	d.NodeID = options.NodeID

	var err error
	getter := func(key string) (interface{}, error) { return nil, nil }
	if d.accountSearchCache, err = azcache.NewTimedCache(time.Minute, getter, false); err != nil {
		klog.Fatalf("%v", err)
	}
	if d.dataPlaneAPIVolCache, err = azcache.NewTimedCache(10*time.Minute, getter, false); err != nil {
		klog.Fatalf("%v", err)
	}

	if options.VolStatsCacheExpireInMinutes <= 0 {
		options.VolStatsCacheExpireInMinutes = 10 // default expire in 10 minutes
	}
	if d.volStatsCache, err = azcache.NewTimedCache(time.Duration(options.VolStatsCacheExpireInMinutes)*time.Minute, getter, false); err != nil {
		klog.Fatalf("%v", err)
	}
<<<<<<< HEAD
	return &d
}

// Run driver initialization
func (d *Driver) Run(endpoint, kubeconfig string, testBool bool) {
	versionMeta, err := GetVersionYAML(d.Name)
	if err != nil {
		klog.Fatalf("%v", err)
	}
	klog.Infof("\nDRIVER INFORMATION:\n-------------------\n%s\n\nStreaming logs below:", versionMeta)

	userAgent := GetUserAgent(d.Name, d.customUserAgent, d.userAgentSuffix)
	klog.V(2).Infof("driver userAgent: %s", userAgent)
	d.cloud, err = getCloudProvider(kubeconfig, d.NodeID, d.cloudConfigSecretName, d.cloudConfigSecretNamespace, userAgent, d.allowEmptyCloudConfig, d.kubeAPIQPS, d.kubeAPIBurst)
	if err != nil {
		csicommon.SendKubeEvent(v1.EventTypeWarning, csicommon.FailedToInitializeDriver, csicommon.CSIEventSourceStr, fmt.Sprintf("failed to get Azure Cloud Provider, error: %v", err))
		klog.Fatalf("failed to get Azure Cloud Provider, error: %v", err)
	}
	klog.V(2).Infof("cloud: %s, location: %s, rg: %s, VnetName: %s, VnetResourceGroup: %s, SubnetName: %s", d.cloud.Cloud, d.cloud.Location, d.cloud.ResourceGroup, d.cloud.VnetName, d.cloud.VnetResourceGroup, d.cloud.SubnetName)

=======
	d.cloud = cloud
>>>>>>> 75508dfc
	d.mounter = &mount.SafeFormatAndMount{
		Interface: mount.New(""),
		Exec:      utilexec.New(),
	}

	// Initialize default library driver
	d.AddControllerServiceCapabilities(
		[]csi.ControllerServiceCapability_RPC_Type{
			csi.ControllerServiceCapability_RPC_CREATE_DELETE_VOLUME,
			//csi.ControllerServiceCapability_RPC_CREATE_DELETE_SNAPSHOT,
			//csi.ControllerServiceCapability_RPC_LIST_SNAPSHOTS,
			csi.ControllerServiceCapability_RPC_EXPAND_VOLUME,
			csi.ControllerServiceCapability_RPC_SINGLE_NODE_MULTI_WRITER,
			csi.ControllerServiceCapability_RPC_CLONE_VOLUME,
		})
	d.AddVolumeCapabilityAccessModes([]csi.VolumeCapability_AccessMode_Mode{
		csi.VolumeCapability_AccessMode_SINGLE_NODE_WRITER,
		csi.VolumeCapability_AccessMode_SINGLE_NODE_READER_ONLY,
		csi.VolumeCapability_AccessMode_SINGLE_NODE_SINGLE_WRITER,
		csi.VolumeCapability_AccessMode_SINGLE_NODE_MULTI_WRITER,
		csi.VolumeCapability_AccessMode_MULTI_NODE_READER_ONLY,
		csi.VolumeCapability_AccessMode_MULTI_NODE_SINGLE_WRITER,
		csi.VolumeCapability_AccessMode_MULTI_NODE_MULTI_WRITER,
	})

	nodeCap := []csi.NodeServiceCapability_RPC_Type{
		csi.NodeServiceCapability_RPC_STAGE_UNSTAGE_VOLUME,
		csi.NodeServiceCapability_RPC_SINGLE_NODE_MULTI_WRITER,
	}
	if d.enableGetVolumeStats {
		nodeCap = append(nodeCap, csi.NodeServiceCapability_RPC_GET_VOLUME_STATS)
	}
	d.AddNodeServiceCapabilities(nodeCap)

	return &d
}

// Run driver initialization
func (d *Driver) Run(endpoint string, testBool bool) {
	versionMeta, err := GetVersionYAML(d.Name)
	if err != nil {
		klog.Fatalf("%v", err)
	}
	klog.Infof("\nDRIVER INFORMATION:\n-------------------\n%s\n\nStreaming logs below:", versionMeta)

	s := csicommon.NewNonBlockingGRPCServer()
	// Driver d act as IdentityServer, ControllerServer and NodeServer
	s.Start(endpoint, d, d, d, testBool)
	s.Wait()
}

// GetContainerInfo get container info according to volume id
// the format of VolumeId is: rg#accountName#containerName#uuid#secretNamespace#subsID
//
// e.g.
// input: "rg#f5713de20cde511e8ba4900#containerName#uuid#"
// output: rg, f5713de20cde511e8ba4900, containerName, "" , ""
// input: "rg#f5713de20cde511e8ba4900#containerName#uuid#namespace#"
// output: rg, f5713de20cde511e8ba4900, containerName, namespace, ""
// input: "rg#f5713de20cde511e8ba4900#containerName#uuid#namespace#subsID"
// output: rg, f5713de20cde511e8ba4900, containerName, namespace, subsID
func GetContainerInfo(id string) (string, string, string, string, string, error) {
	segments := strings.Split(id, separator)
	if len(segments) < 3 {
		return "", "", "", "", "", fmt.Errorf("error parsing volume id: %q, should at least contain two #", id)
	}
	var secretNamespace, subsID string
	if len(segments) > 4 {
		secretNamespace = segments[4]
	}
	if len(segments) > 5 {
		subsID = segments[5]
	}
	return segments[0], segments[1], segments[2], secretNamespace, subsID, nil
}

// A container name must be a valid DNS name, conforming to the following naming rules:
//  1. Container names must start with a letter or number, and can contain only letters, numbers, and the dash (-) character.
//  2. Every dash (-) character must be immediately preceded and followed by a letter or number; consecutive dashes are not permitted in container names.
//  3. All letters in a container name must be lowercase.
//  4. Container names must be from 3 through 63 characters long.
//
// See https://docs.microsoft.com/en-us/rest/api/storageservices/naming-and-referencing-containers--blobs--and-metadata#container-names
func getValidContainerName(volumeName, protocol string) string {
	containerName := strings.ToLower(volumeName)
	if len(containerName) > containerNameMaxLength {
		containerName = containerName[0:containerNameMaxLength]
	}
	if !checkContainerNameBeginAndEnd(containerName) || len(containerName) < containerNameMinLength {
		// now we set as 63 for maximum container name length
		// todo: get cluster name
		containerName = k8sutil.GenerateVolumeName(fmt.Sprintf("pvc-%s", protocol), uuid.NewUUID().String(), 63)
		klog.Warningf("requested volume name (%s) is invalid, regenerated as (%q)", volumeName, containerName)
	}
	return strings.Replace(containerName, "--", "-", -1)
}

func checkContainerNameBeginAndEnd(containerName string) bool {
	length := len(containerName)
	if (('a' <= containerName[0] && containerName[0] <= 'z') ||
		('0' <= containerName[0] && containerName[0] <= '9')) &&
		(('a' <= containerName[length-1] && containerName[length-1] <= 'z') ||
			('0' <= containerName[length-1] && containerName[length-1] <= '9')) {
		return true
	}

	return false
}

// isSASToken checks if the key contains the patterns.
// SAS token format could refer to https://docs.microsoft.com/en-us/rest/api/eventhub/generate-sas-token
func isSASToken(key string) bool {
	return strings.HasPrefix(key, "?")
}

// GetAuthEnv return <accountName, containerName, authEnv, error>
func (d *Driver) GetAuthEnv(ctx context.Context, volumeID, protocol string, attrib, secrets map[string]string) (string, string, string, string, string, string, []string, error) {
	rgName, accountName, containerName, secretNamespace, _, err := GetContainerInfo(volumeID)
	if err != nil {
		// ignore volumeID parsing error
		klog.V(2).Infof("parsing volumeID(%s) return with error: %v", volumeID, err)
		err = nil
	}

	var (
		subsID                  string
		accountKey              string
		accountSasToken         string
		msiSecret               string
		storageSPNClientSecret  string
		storageSPNClientID      string
		storageSPNTenantID      string
		secretName              string
		pvcNamespace            string
		keyVaultURL             string
		keyVaultSecretName      string
		keyVaultSecretVersion   string
		azureStorageAuthType    string
		authEnv                 []string
		getAccountKeyFromSecret bool
		getLatestAccountKey     bool
	)

	for k, v := range attrib {
		switch strings.ToLower(k) {
		case subscriptionIDField:
			subsID = v
		case resourceGroupField:
			rgName = v
		case containerNameField:
			containerName = v
		case keyVaultURLField:
			keyVaultURL = v
		case keyVaultSecretNameField:
			keyVaultSecretName = v
		case keyVaultSecretVersionField:
			keyVaultSecretVersion = v
		case storageAccountField:
			accountName = v
		case storageAccountNameField: // for compatibility
			accountName = v
		case secretNameField:
			secretName = v
		case secretNamespaceField:
			secretNamespace = v
		case pvcNamespaceKey:
			pvcNamespace = v
		case getAccountKeyFromSecretField:
			getAccountKeyFromSecret = strings.EqualFold(v, trueValue)
		case storageAuthTypeField:
			azureStorageAuthType = v
			authEnv = append(authEnv, "AZURE_STORAGE_AUTH_TYPE="+v)
		case storageIentityClientIDField:
			authEnv = append(authEnv, "AZURE_STORAGE_IDENTITY_CLIENT_ID="+v)
		case storageIdentityObjectIDField:
			authEnv = append(authEnv, "AZURE_STORAGE_IDENTITY_OBJECT_ID="+v)
		case storageIdentityResourceIDField:
			authEnv = append(authEnv, "AZURE_STORAGE_IDENTITY_RESOURCE_ID="+v)
		case msiEndpointField:
			authEnv = append(authEnv, "MSI_ENDPOINT="+v)
		case storageSPNClientIDField:
			storageSPNClientID = v
		case storageSPNTenantIDField:
			storageSPNTenantID = v
		case storageAADEndpointField:
			authEnv = append(authEnv, "AZURE_STORAGE_AAD_ENDPOINT="+v)
		case getLatestAccountKeyField:
			if getLatestAccountKey, err = strconv.ParseBool(v); err != nil {
				return rgName, accountName, accountKey, containerName, secretName, secretNamespace, authEnv, fmt.Errorf("invalid %s: %s in volume context", getLatestAccountKeyField, v)
			}
		}
	}
	klog.V(2).Infof("volumeID(%s) authEnv: %s", volumeID, authEnv)

	if protocol == NFS {
		// nfs protocol does not need account key, return directly
		return rgName, accountName, accountKey, containerName, secretName, secretNamespace, authEnv, err
	}

	if secretNamespace == "" {
		if pvcNamespace == "" {
			secretNamespace = defaultNamespace
		} else {
			secretNamespace = pvcNamespace
		}
	}

	if rgName == "" {
		rgName = d.cloud.ResourceGroup
	}

	// 1. If keyVaultURL is not nil, preferentially use the key stored in key vault.
	// 2. Then if secrets map is not nil, use the key stored in the secrets map.
	// 3. Finally if both keyVaultURL and secrets map are nil, get the key from Azure.
	if keyVaultURL != "" {
		key, err := d.getKeyVaultSecretContent(ctx, keyVaultURL, keyVaultSecretName, keyVaultSecretVersion)
		if err != nil {
			return rgName, accountName, accountKey, containerName, secretName, secretNamespace, authEnv, err
		}
		if isSASToken(key) {
			accountSasToken = key
		} else {
			accountKey = key
		}
	} else {
		if len(secrets) == 0 {
			if secretName == "" && accountName != "" {
				secretName = fmt.Sprintf(secretNameTemplate, accountName)
			}
			if secretName != "" {
				// read from k8s secret first
				var name, spnClientID, spnTenantID string
				name, accountKey, accountSasToken, msiSecret, storageSPNClientSecret, spnClientID, spnTenantID, err = d.GetInfoFromSecret(ctx, secretName, secretNamespace)
				if name != "" {
					accountName = name
				}
				if spnClientID != "" {
					storageSPNClientID = spnClientID
				}
				if spnTenantID != "" {
					storageSPNTenantID = spnTenantID
				}
				if err != nil && strings.EqualFold(azureStorageAuthType, "msi") {
					klog.V(2).Infof("ignore error(%v) since secret is optional for auth type(%s)", err, azureStorageAuthType)
					err = nil
				}
				if err != nil && !getAccountKeyFromSecret && (azureStorageAuthType == "" || strings.EqualFold(azureStorageAuthType, "key")) {
					klog.V(2).Infof("get account(%s) key from secret(%s, %s) failed with error: %v, use cluster identity to get account key instead",
						accountName, secretNamespace, secretName, err)
					accountKey, err = d.cloud.GetStorageAccesskey(ctx, subsID, accountName, rgName, getLatestAccountKey)
					if err != nil {
						return rgName, accountName, accountKey, containerName, secretName, secretNamespace, authEnv, fmt.Errorf("no key for storage account(%s) under resource group(%s), err %w", accountName, rgName, err)
					}
				}
			}
		} else {
			for k, v := range secrets {
				v = strings.TrimSpace(v)
				switch strings.ToLower(k) {
				case accountNameField:
					accountName = v
				case defaultSecretAccountName: // for compatibility with built-in blobfuse plugin
					accountName = v
				case accountKeyField:
					accountKey = v
				case defaultSecretAccountKey: // for compatibility with built-in blobfuse plugin
					accountKey = v
				case accountSasTokenField:
					accountSasToken = v
				case msiSecretField:
					msiSecret = v
				case storageSPNClientSecretField:
					storageSPNClientSecret = v
				case storageSPNClientIDField:
					storageSPNClientID = v
				case storageSPNTenantIDField:
					storageSPNTenantID = v
				}
			}
		}
	}

	if containerName == "" {
		err = fmt.Errorf("could not find containerName from attributes(%v) or volumeID(%v)", attrib, volumeID)
	}

	if accountKey != "" {
		authEnv = append(authEnv, "AZURE_STORAGE_ACCESS_KEY="+accountKey)
	}

	if accountSasToken != "" {
		klog.V(2).Infof("accountSasToken is not empty, use it to access storage account(%s), container(%s)", accountName, containerName)
		authEnv = append(authEnv, "AZURE_STORAGE_SAS_TOKEN="+accountSasToken)
	}

	if msiSecret != "" {
		klog.V(2).Infof("msiSecret is not empty, use it to access storage account(%s), container(%s)", accountName, containerName)
		authEnv = append(authEnv, "MSI_SECRET="+msiSecret)
	}

	if storageSPNClientSecret != "" {
		klog.V(2).Infof("storageSPNClientSecret is not empty, use it to access storage account(%s), container(%s)", accountName, containerName)
		authEnv = append(authEnv, "AZURE_STORAGE_SPN_CLIENT_SECRET="+storageSPNClientSecret)
	}

	if storageSPNClientID != "" {
		klog.V(2).Infof("storageSPNClientID(%s) is not empty, use it to access storage account(%s), container(%s)", storageSPNClientID, accountName, containerName)
		authEnv = append(authEnv, "AZURE_STORAGE_SPN_CLIENT_ID="+storageSPNClientID)
	}

	if storageSPNTenantID != "" {
		klog.V(2).Infof("storageSPNTenantID(%s) is not empty, use it to access storage account(%s), container(%s)", storageSPNTenantID, accountName, containerName)
		authEnv = append(authEnv, "AZURE_STORAGE_SPN_TENANT_ID="+storageSPNTenantID)
	}

	return rgName, accountName, accountKey, containerName, secretName, secretNamespace, authEnv, err
}

// GetStorageAccountAndContainer get storage account and container info
// returns <accountName, accountKey, accountSasToken, containerName>
// only for e2e testing
func (d *Driver) GetStorageAccountAndContainer(ctx context.Context, volumeID string, attrib, secrets map[string]string) (string, string, string, string, error) {
	var (
		subsID                string
		accountName           string
		accountKey            string
		accountSasToken       string
		containerName         string
		keyVaultURL           string
		keyVaultSecretName    string
		keyVaultSecretVersion string
		getLatestAccountKey   bool
		err                   error
	)

	for k, v := range attrib {
		switch strings.ToLower(k) {
		case subscriptionIDField:
			subsID = v
		case containerNameField:
			containerName = v
		case keyVaultURLField:
			keyVaultURL = v
		case keyVaultSecretNameField:
			keyVaultSecretName = v
		case keyVaultSecretVersionField:
			keyVaultSecretVersion = v
		case storageAccountField:
			accountName = v
		case storageAccountNameField: // for compatibility
			accountName = v
		case getLatestAccountKeyField:
			if getLatestAccountKey, err = strconv.ParseBool(v); err != nil {
				return "", "", "", "", fmt.Errorf("invalid %s: %s in volume context", getLatestAccountKeyField, v)
			}
		}
	}

	// 1. If keyVaultURL is not nil, preferentially use the key stored in key vault.
	// 2. Then if secrets map is not nil, use the key stored in the secrets map.
	// 3. Finally if both keyVaultURL and secrets map are nil, get the key from Azure.
	if keyVaultURL != "" {
		key, err := d.getKeyVaultSecretContent(ctx, keyVaultURL, keyVaultSecretName, keyVaultSecretVersion)
		if err != nil {
			return "", "", "", "", err
		}
		if isSASToken(key) {
			accountSasToken = key
		} else {
			accountKey = key
		}
	} else {
		if len(secrets) == 0 {
			var rgName string
			rgName, accountName, containerName, _, _, err = GetContainerInfo(volumeID)
			if err != nil {
				return "", "", "", "", err
			}

			if rgName == "" {
				rgName = d.cloud.ResourceGroup
			}

			accountKey, err = d.cloud.GetStorageAccesskey(ctx, subsID, accountName, rgName, getLatestAccountKey)
			if err != nil {
				return "", "", "", "", fmt.Errorf("no key for storage account(%s) under resource group(%s), err %w", accountName, rgName, err)
			}
		}
	}

	if containerName == "" {
		return "", "", "", "", fmt.Errorf("could not find containerName from attributes(%v) or volumeID(%v)", attrib, volumeID)
	}

	return accountName, accountKey, accountSasToken, containerName, nil
}

func IsCorruptedDir(dir string) bool {
	_, pathErr := mount.PathExists(dir)
	return pathErr != nil && mount.IsCorruptedMnt(pathErr)
}

func isRetriableError(err error) bool {
	if err != nil {
		for _, v := range retriableErrors {
			if strings.Contains(strings.ToLower(err.Error()), strings.ToLower(v)) {
				return true
			}
		}
	}
	return false
}

func isSupportedProtocol(protocol string) bool {
	if protocol == "" {
		return true
	}
	for _, v := range supportedProtocolList {
		if protocol == v {
			return true
		}
	}
	return false
}

func isSupportedAccessTier(accessTier string) bool {
	if accessTier == "" {
		return true
	}
	for _, tier := range storage.PossibleAccessTierValues() {
		if accessTier == string(tier) {
			return true
		}
	}
	return false
}

// container names can contain only lowercase letters, numbers, and hyphens,
// and must begin and end with a letter or a number
func isSupportedContainerNamePrefix(prefix string) bool {
	if prefix == "" {
		return true
	}
	if len(prefix) > 20 {
		return false
	}
	if prefix[0] == '-' {
		return false
	}
	for _, v := range prefix {
		if v != '-' && (v < '0' || v > '9') && (v < 'a' || v > 'z') {
			return false
		}
	}
	return true
}

// isNFSProtocol checks if the protocol is NFS or AZNFS
func isNFSProtocol(protocol string) bool {
	protocol = strings.ToLower(protocol)
	return protocol == NFS || protocol == AZNFS
}

// get storage account from secrets map
func getStorageAccount(secrets map[string]string) (string, string, error) {
	if secrets == nil {
		return "", "", fmt.Errorf("unexpected: getStorageAccount secrets is nil")
	}

	var accountName, accountKey string
	for k, v := range secrets {
		v = strings.TrimSpace(v)
		switch strings.ToLower(k) {
		case accountNameField:
			accountName = v
		case defaultSecretAccountName: // for compatibility with built-in azurefile plugin
			accountName = v
		case accountKeyField:
			accountKey = v
		case defaultSecretAccountKey: // for compatibility with built-in azurefile plugin
			accountKey = v
		}
	}

	if accountName == "" {
		return accountName, accountKey, fmt.Errorf("could not find %s or %s field in secrets", accountNameField, defaultSecretAccountName)
	}
	if accountKey == "" {
		return accountName, accountKey, fmt.Errorf("could not find %s or %s field in secrets", accountKeyField, defaultSecretAccountKey)
	}

	accountName = strings.TrimSpace(accountName)
	klog.V(4).Infof("got storage account(%s) from secret", accountName)
	return accountName, accountKey, nil
}

func getContainerReference(containerName string, secrets map[string]string, env az.Environment) (*azstorage.Container, error) {
	accountName, accountKey, rerr := getStorageAccount(secrets)
	if rerr != nil {
		return nil, rerr
	}
	client, err := azstorage.NewBasicClientOnSovereignCloud(accountName, accountKey, env)
	if err != nil {
		return nil, err
	}
	blobClient := client.GetBlobService()
	container := blobClient.GetContainerReference(containerName)
	if container == nil {
		return nil, fmt.Errorf("ContainerReference of %s is nil", containerName)
	}
	return container, nil
}

func setAzureCredentials(ctx context.Context, kubeClient kubernetes.Interface, accountName, accountKey, secretNamespace string) (string, error) {
	if kubeClient == nil {
		klog.Warningf("could not create secret: kubeClient is nil")
		return "", nil
	}
	if accountName == "" || accountKey == "" {
		return "", fmt.Errorf("the account info is not enough, accountName(%v), accountKey(%v)", accountName, accountKey)
	}
	secretName := fmt.Sprintf(secretNameTemplate, accountName)
	secret := &v1.Secret{
		ObjectMeta: metav1.ObjectMeta{
			Namespace: secretNamespace,
			Name:      secretName,
		},
		Data: map[string][]byte{
			defaultSecretAccountName: []byte(accountName),
			defaultSecretAccountKey:  []byte(accountKey),
		},
		Type: "Opaque",
	}
	_, err := kubeClient.CoreV1().Secrets(secretNamespace).Create(ctx, secret, metav1.CreateOptions{})
	if k8serrors.IsAlreadyExists(err) {
		err = nil
	}
	if err != nil {
		return "", fmt.Errorf("couldn't create secret %w", err)
	}
	return secretName, err
}

// GetStorageAccesskey get Azure storage account key from
//  1. secrets (if not empty)
//  2. use k8s client identity to read from k8s secret
//  3. use cluster identity to get from storage account directly
func (d *Driver) GetStorageAccesskey(ctx context.Context, accountOptions *azure.AccountOptions, secrets map[string]string, secretName, secretNamespace string) (string, string, error) {
	if len(secrets) > 0 {
		return getStorageAccount(secrets)
	}

	// read from k8s secret first
	if secretName == "" {
		secretName = fmt.Sprintf(secretNameTemplate, accountOptions.Name)
	}
	_, accountKey, _, _, _, _, _, err := d.GetInfoFromSecret(ctx, secretName, secretNamespace) //nolint
	if err != nil {
		klog.V(2).Infof("could not get account(%s) key from secret(%s) namespace(%s), error: %v, use cluster identity to get account key instead", accountOptions.Name, secretName, secretNamespace, err)
		accountKey, err = d.cloud.GetStorageAccesskey(ctx, accountOptions.SubscriptionID, accountOptions.Name, accountOptions.ResourceGroup, accountOptions.GetLatestAccountKey)
	}
	return accountOptions.Name, accountKey, err
}

// GetInfoFromSecret get info from k8s secret
// return <accountName, accountKey, accountSasToken, msiSecret, spnClientSecret, spnClientID, spnTenantID, error>
func (d *Driver) GetInfoFromSecret(ctx context.Context, secretName, secretNamespace string) (string, string, string, string, string, string, string, error) {
	if d.cloud.KubeClient == nil {
		return "", "", "", "", "", "", "", fmt.Errorf("could not get account key from secret(%s): KubeClient is nil", secretName)
	}

	secret, err := d.cloud.KubeClient.CoreV1().Secrets(secretNamespace).Get(ctx, secretName, metav1.GetOptions{})
	if err != nil {
		return "", "", "", "", "", "", "", fmt.Errorf("could not get secret(%v): %w", secretName, err)
	}

	accountName := strings.TrimSpace(string(secret.Data[defaultSecretAccountName][:]))
	accountKey := strings.TrimSpace(string(secret.Data[defaultSecretAccountKey][:]))
	accountSasToken := strings.TrimSpace(string(secret.Data[accountSasTokenField][:]))
	msiSecret := strings.TrimSpace(string(secret.Data[msiSecretField][:]))
	spnClientSecret := strings.TrimSpace(string(secret.Data[storageSPNClientSecretField][:]))
	spnClientID := strings.TrimSpace(string(secret.Data[storageSPNClientIDField][:]))
	spnTenantID := strings.TrimSpace(string(secret.Data[storageSPNTenantIDField][:]))

	klog.V(4).Infof("got storage account(%s) from secret(%s) namespace(%s)", accountName, secretName, secretNamespace)
	return accountName, accountKey, accountSasToken, msiSecret, spnClientSecret, spnClientID, spnTenantID, nil
}

// getSubnetResourceID get default subnet resource ID from cloud provider config
func (d *Driver) getSubnetResourceID(vnetResourceGroup, vnetName, subnetName string) string {
	subsID := d.cloud.SubscriptionID
	if len(d.cloud.NetworkResourceSubscriptionID) > 0 {
		subsID = d.cloud.NetworkResourceSubscriptionID
	}

	if len(vnetResourceGroup) == 0 {
		vnetResourceGroup = d.cloud.ResourceGroup
		if len(d.cloud.VnetResourceGroup) > 0 {
			vnetResourceGroup = d.cloud.VnetResourceGroup
		}
	}

	if len(vnetName) == 0 {
		vnetName = d.cloud.VnetName
	}

	if len(subnetName) == 0 {
		subnetName = d.cloud.SubnetName
	}
	return fmt.Sprintf(subnetTemplate, subsID, vnetResourceGroup, vnetName, subnetName)
}

func (d *Driver) useDataPlaneAPI(volumeID, accountName string) bool {
	cache, err := d.dataPlaneAPIVolCache.Get(volumeID, azcache.CacheReadTypeDefault)
	if err != nil {
		klog.Errorf("get(%s) from dataPlaneAPIVolCache failed with error: %v", volumeID, err)
	}
	if cache != nil {
		return true
	}
	cache, err = d.dataPlaneAPIVolCache.Get(accountName, azcache.CacheReadTypeDefault)
	if err != nil {
		klog.Errorf("get(%s) from dataPlaneAPIVolCache failed with error: %v", accountName, err)
	}
	if cache != nil {
		return true
	}
	return false
}

// appendDefaultMountOptions return mount options combined with mountOptions and defaultMountOptions
func appendDefaultMountOptions(mountOptions []string, tmpPath, containerName string) []string {
	var defaultMountOptions = map[string]string{
		"--pre-mount-validate": "true",
		"--use-https":          "true",
		"--tmp-path":           tmpPath,
		"--container-name":     containerName,
		// prevent billing charges on mounting
		"--cancel-list-on-mount-seconds": "10",
		// allow remounting using a non-empty tmp-path
		"--empty-dir-check": "false",
	}

	// stores the mount options already included in mountOptions
	included := make(map[string]bool)

	for _, mountOption := range mountOptions {
		for k := range defaultMountOptions {
			if strings.HasPrefix(mountOption, k) {
				included[k] = true
			}
		}
	}

	allMountOptions := mountOptions

	for k, v := range defaultMountOptions {
		if _, isIncluded := included[k]; !isIncluded {
			if v != "" {
				allMountOptions = append(allMountOptions, fmt.Sprintf("%s=%s", k, v))
			} else {
				allMountOptions = append(allMountOptions, k)
			}
		}
	}

	return allMountOptions
}

// chmodIfPermissionMismatch only perform chmod when permission mismatches
func chmodIfPermissionMismatch(targetPath string, mode os.FileMode) error {
	info, err := os.Lstat(targetPath)
	if err != nil {
		return err
	}
	perm := info.Mode() & os.ModePerm
	if perm != mode {
		klog.V(2).Infof("chmod targetPath(%s, mode:0%o) with permissions(0%o)", targetPath, info.Mode(), mode)
		if err := os.Chmod(targetPath, mode); err != nil {
			return err
		}
	} else {
		klog.V(2).Infof("skip chmod on targetPath(%s) since mode is already 0%o)", targetPath, info.Mode())
	}
	return nil
}

func createStorageAccountSecret(account, key string) map[string]string {
	secret := make(map[string]string)
	secret[defaultSecretAccountName] = account
	secret[defaultSecretAccountKey] = key
	return secret
}

// setKeyValueInMap set key/value pair in map
// key in the map is case insensitive, if key already exists, overwrite existing value
func setKeyValueInMap(m map[string]string, key, value string) {
	if m == nil {
		return
	}
	for k := range m {
		if strings.EqualFold(k, key) {
			m[k] = value
			return
		}
	}
	m[key] = value
}

// replaceWithMap replace key with value for str
func replaceWithMap(str string, m map[string]string) string {
	for k, v := range m {
		if k != "" {
			str = strings.ReplaceAll(str, k, v)
		}
	}
	return str
}<|MERGE_RESOLUTION|>--- conflicted
+++ resolved
@@ -183,23 +183,14 @@
 	// enableBlobMockMount is only for testing, DO NOT set as true in non-testing scenario
 	enableBlobMockMount                    bool
 	enableBlobfuseProxy                    bool
-<<<<<<< HEAD
 	enableEdgeCacheFinalizer               bool
-	allowEmptyCloudConfig                  bool
-=======
->>>>>>> 75508dfc
 	enableGetVolumeStats                   bool
 	allowInlineVolumeKeyAccessWithIdentity bool
 	appendTimeStampInCacheDir              bool
 	appendMountErrorHelpLink               bool
 	blobfuseProxyConnTimout                int
 	mountPermissions                       uint64
-<<<<<<< HEAD
 	edgeCacheManager                       *edgecache.Manager
-	kubeAPIQPS                             float64
-	kubeAPIBurst                           int
-=======
->>>>>>> 75508dfc
 	enableAznfsMount                       bool
 	mounter                                *mount.SafeFormatAndMount
 	volLockMap                             *util.LockMap
@@ -262,30 +253,7 @@
 	if d.volStatsCache, err = azcache.NewTimedCache(time.Duration(options.VolStatsCacheExpireInMinutes)*time.Minute, getter, false); err != nil {
 		klog.Fatalf("%v", err)
 	}
-<<<<<<< HEAD
-	return &d
-}
-
-// Run driver initialization
-func (d *Driver) Run(endpoint, kubeconfig string, testBool bool) {
-	versionMeta, err := GetVersionYAML(d.Name)
-	if err != nil {
-		klog.Fatalf("%v", err)
-	}
-	klog.Infof("\nDRIVER INFORMATION:\n-------------------\n%s\n\nStreaming logs below:", versionMeta)
-
-	userAgent := GetUserAgent(d.Name, d.customUserAgent, d.userAgentSuffix)
-	klog.V(2).Infof("driver userAgent: %s", userAgent)
-	d.cloud, err = getCloudProvider(kubeconfig, d.NodeID, d.cloudConfigSecretName, d.cloudConfigSecretNamespace, userAgent, d.allowEmptyCloudConfig, d.kubeAPIQPS, d.kubeAPIBurst)
-	if err != nil {
-		csicommon.SendKubeEvent(v1.EventTypeWarning, csicommon.FailedToInitializeDriver, csicommon.CSIEventSourceStr, fmt.Sprintf("failed to get Azure Cloud Provider, error: %v", err))
-		klog.Fatalf("failed to get Azure Cloud Provider, error: %v", err)
-	}
-	klog.V(2).Infof("cloud: %s, location: %s, rg: %s, VnetName: %s, VnetResourceGroup: %s, SubnetName: %s", d.cloud.Cloud, d.cloud.Location, d.cloud.ResourceGroup, d.cloud.VnetName, d.cloud.VnetResourceGroup, d.cloud.SubnetName)
-
-=======
 	d.cloud = cloud
->>>>>>> 75508dfc
 	d.mounter = &mount.SafeFormatAndMount{
 		Interface: mount.New(""),
 		Exec:      utilexec.New(),
