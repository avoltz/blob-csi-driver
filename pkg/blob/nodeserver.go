--- conflicted
+++ resolved
@@ -34,11 +34,8 @@
 
 	"github.com/container-storage-interface/spec/lib/go/csi"
 
-<<<<<<< HEAD
 	v1 "k8s.io/api/core/v1"
 	"k8s.io/apimachinery/pkg/util/wait"
-=======
->>>>>>> 1cec63eb
 	"k8s.io/klog/v2"
 	"k8s.io/kubernetes/pkg/volume"
 	"k8s.io/kubernetes/pkg/volume/util"
@@ -342,14 +339,13 @@
 		}
 	}
 
-<<<<<<< HEAD
 	if protocol == EcProtocol {
 		targetPath = edgecache.GetStagingPath(targetPath)
 		klog.V(2).Infof("NodeStageVolume: edgecache enabled for volume, will mount to: %q", targetPath)
-=======
+	}
+
 	if !isSupportedFSGroupChangePolicy(fsGroupChangePolicy) {
 		return nil, status.Errorf(codes.InvalidArgument, "fsGroupChangePolicy(%s) is not supported, supported fsGroupChangePolicy list: %v", fsGroupChangePolicy, supportedFSGroupChangePolicyList)
->>>>>>> 1cec63eb
 	}
 
 	mnt, err := d.ensureMountPoint(targetPath, fs.FileMode(mountPermissions))
