/*
Copyright 2017 The Kubernetes Authors.

Licensed under the Apache License, Version 2.0 (the "License");
you may not use this file except in compliance with the License.
You may obtain a copy of the License at

    http://www.apache.org/licenses/LICENSE-2.0

Unless required by applicable law or agreed to in writing, software
distributed under the License is distributed on an "AS IS" BASIS,
WITHOUT WARRANTIES OR CONDITIONS OF ANY KIND, either express or implied.
See the License for the specific language governing permissions and
limitations under the License.
*/

package blob

import (
	"fmt"
	"io/fs"
	"os"
	"os/exec"
	"path/filepath"
	"strconv"
	"strings"
	"time"

	"sigs.k8s.io/blob-csi-driver/pkg/edgecache"
	cv "sigs.k8s.io/blob-csi-driver/pkg/edgecache/cachevolume"
	blobcsiutil "sigs.k8s.io/blob-csi-driver/pkg/util"
	azcache "sigs.k8s.io/cloud-provider-azure/pkg/cache"
	"sigs.k8s.io/cloud-provider-azure/pkg/metrics"

	"github.com/Azure/azure-sdk-for-go/storage"
	"github.com/container-storage-interface/spec/lib/go/csi"

	v1 "k8s.io/api/core/v1"
	"k8s.io/apimachinery/pkg/util/wait"
	"k8s.io/klog/v2"
	"k8s.io/kubernetes/pkg/volume"
	"k8s.io/kubernetes/pkg/volume/util"
	mount "k8s.io/mount-utils"

	"google.golang.org/grpc/codes"
	"google.golang.org/grpc/status"

	"golang.org/x/net/context"
	"google.golang.org/grpc"
	mount_azure_blob "sigs.k8s.io/blob-csi-driver/pkg/blobfuse-proxy/pb"
	csicommon "sigs.k8s.io/blob-csi-driver/pkg/csi-common"
)

const (
	waitForMountInterval = 20 * time.Millisecond
	waitForMountTimeout  = 60 * time.Second
)

type MountClient struct {
	service mount_azure_blob.MountServiceClient
}

// NewMountClient returns a new mount client
func NewMountClient(cc *grpc.ClientConn) *MountClient {
	service := mount_azure_blob.NewMountServiceClient(cc)
	return &MountClient{service}
}

// NodePublishVolume mount the volume from staging to target path
func (d *Driver) NodePublishVolume(ctx context.Context, req *csi.NodePublishVolumeRequest) (*csi.NodePublishVolumeResponse, error) {
	volCap := req.GetVolumeCapability()
	if volCap == nil {
		return nil, status.Error(codes.InvalidArgument, "Volume capability missing in request")
	}
	volumeID := req.GetVolumeId()
	if len(req.GetVolumeId()) == 0 {
		return nil, status.Error(codes.InvalidArgument, "Volume ID missing in request")
	}

	target := req.GetTargetPath()
	if len(target) == 0 {
		return nil, status.Error(codes.InvalidArgument, "Target path not provided")
	}

	mountPermissions := d.mountPermissions
	context := req.GetVolumeContext()
	if context != nil {
		if strings.EqualFold(context[ephemeralField], trueValue) {
			setKeyValueInMap(context, secretNamespaceField, context[podNamespaceField])
			if !d.allowInlineVolumeKeyAccessWithIdentity {
				// only get storage account from secret
				setKeyValueInMap(context, getAccountKeyFromSecretField, trueValue)
				setKeyValueInMap(context, storageAccountField, "")
			}
			klog.V(2).Infof("NodePublishVolume: ephemeral volume(%s) mount on %s, VolumeContext: %v", volumeID, target, context)
			_, err := d.NodeStageVolume(ctx, &csi.NodeStageVolumeRequest{
				StagingTargetPath: target,
				VolumeContext:     context,
				VolumeCapability:  volCap,
				VolumeId:          volumeID,
			})
			return &csi.NodePublishVolumeResponse{}, err
		}

		if perm := context[mountPermissionsField]; perm != "" {
			var err error
			if mountPermissions, err = strconv.ParseUint(perm, 8, 32); err != nil {
				return nil, status.Errorf(codes.InvalidArgument, fmt.Sprintf("invalid mountPermissions %s", perm))
			}
		}
	}

	source := req.GetStagingTargetPath()
	if len(source) == 0 {
		return nil, status.Error(codes.InvalidArgument, "Staging target not provided")
	}

	// check if the source is a mount point, if so we are not edgecache
	sourceNotMounted, err := d.mounter.IsLikelyNotMountPoint(source)
	if err != nil {
		return nil, status.Error(codes.InvalidArgument, "Error checking staging target mount")
	}
	if sourceNotMounted {
		// check for edgecache
		edgeCacheStagingMount := edgecache.GetStagingPath(source)
		dirInfo, err := os.Stat(edgeCacheStagingMount)
		if err == nil && dirInfo != nil && dirInfo.IsDir() {
			edgeCacheNotMounted, err := d.mounter.IsLikelyNotMountPoint(edgeCacheStagingMount)
			if err == nil && !edgeCacheNotMounted {
				source = edgeCacheStagingMount
			}
		}
	}

	mountOptions := []string{"bind"}
	if req.GetReadonly() {
		mountOptions = append(mountOptions, "ro")
	}

	mnt, err := d.ensureMountPoint(target, fs.FileMode(mountPermissions))
	if err != nil {
		return nil, status.Errorf(codes.Internal, "Could not mount target %q: %v", target, err)
	}
	if mnt {
		klog.V(2).Infof("NodePublishVolume: volume %s is already mounted on %s", volumeID, target)
		return &csi.NodePublishVolumeResponse{}, nil
	}

	klog.V(2).Infof("NodePublishVolume: volume %s mounting %s at %s with mountOptions: %v", volumeID, source, target, mountOptions)
	csicommon.SendKubeEvent(v1.EventTypeNormal, csicommon.NodePublishingVolume, csicommon.CSIEventSourceStr,
		fmt.Sprintf("NodePublishVolume: Mounting volume %s", volumeID))
	if d.enableBlobMockMount {
		klog.Warningf("NodePublishVolume: mock mount on volumeID(%s), this is only for TESTING!!!", volumeID)
		if err := blobcsiutil.MakeDir(target, os.FileMode(mountPermissions)); err != nil {
			klog.Errorf("MakeDir failed on target: %s (%v)", target, err)
			return nil, status.Errorf(codes.Internal, err.Error())
		}
		return &csi.NodePublishVolumeResponse{}, nil
	}

	if err := d.mounter.Mount(source, target, "", mountOptions); err != nil {
		if removeErr := os.Remove(target); removeErr != nil {
			return nil, status.Errorf(codes.Internal, "Could not remove mount target %q: %v", target, removeErr)
		}
		return nil, status.Errorf(codes.Internal, "Could not mount %q at %q: %v", source, target, err)
	}
	klog.V(2).Infof("NodePublishVolume: volume %s mount %s at %s successfully", volumeID, source, target)
	csicommon.SendKubeEvent(v1.EventTypeNormal, csicommon.NodePublishedVolume, csicommon.CSIEventSourceStr,
		fmt.Sprintf("NodePublishVolume: Mounted volume %s", volumeID))
	return &csi.NodePublishVolumeResponse{}, nil
}

func (d *Driver) mountBlobfuseWithProxy(args, protocol string, authEnv []string) (string, error) {
	var resp *mount_azure_blob.MountAzureBlobResponse
	var output string
	connectionTimout := time.Duration(d.blobfuseProxyConnTimout) * time.Second
	ctx, cancel := context.WithTimeout(context.Background(), connectionTimout)
	defer cancel()
	klog.V(2).Infof("start connecting to blobfuse proxy, protocol: %s, args: %s", protocol, args)
	conn, err := grpc.DialContext(ctx, d.blobfuseProxyEndpoint, grpc.WithInsecure(), grpc.WithBlock())
	if err == nil {
		mountClient := NewMountClient(conn)
		mountreq := mount_azure_blob.MountAzureBlobRequest{
			MountArgs: args,
			Protocol:  protocol,
			AuthEnv:   authEnv,
		}
		klog.V(2).Infof("begin to mount with blobfuse proxy, protocol: %s, args: %s", protocol, args)
		resp, err = mountClient.service.MountAzureBlob(context.TODO(), &mountreq)
		if err != nil {
			klog.Error("GRPC call returned with an error:", err)
		}
		output = resp.GetOutput()
	}
	return output, err
}

func (d *Driver) mountBlobfuseInsideDriver(args string, protocol string, authEnv []string) (string, error) {
	var cmd *exec.Cmd

	args = blobcsiutil.TrimDuplicatedSpace(args)

	mountLog := "mount inside driver with"
	if protocol == Fuse2 {
		mountLog += " v2"
		args = "mount " + args
		cmd = exec.Command("blobfuse2", strings.Split(args, " ")...)
	} else {
		mountLog += " v1"
		cmd = exec.Command("blobfuse", strings.Split(args, " ")...)
	}
	klog.V(2).Infof("%s, protocol: %s, args: %s", mountLog, protocol, args)

	cmd.Env = append(os.Environ(), authEnv...)
	output, err := cmd.CombinedOutput()
	klog.V(2).Infof("mount output: %s\n", string(output))

	return string(output), err
}

// NodeUnpublishVolume unmount the volume from the target path
func (d *Driver) NodeUnpublishVolume(_ context.Context, req *csi.NodeUnpublishVolumeRequest) (*csi.NodeUnpublishVolumeResponse, error) {
	volumeID := req.GetVolumeId()
	if len(volumeID) == 0 {
		return nil, status.Error(codes.InvalidArgument, "Volume ID missing in request")
	}
	targetPath := req.GetTargetPath()
	if len(targetPath) == 0 {
		return nil, status.Error(codes.InvalidArgument, "Target path missing in request")
	}

	klog.V(2).Infof("NodeUnpublishVolume: unmounting volume %s on %s", volumeID, targetPath)
	csicommon.SendKubeEvent(v1.EventTypeNormal, csicommon.NodeUnPublishingVolume, csicommon.CSIEventSourceStr,
		fmt.Sprintf("NodeUnpublishVolume: Unmounting volume %s", volumeID))
	err := mount.CleanupMountPoint(targetPath, d.mounter, true /*extensiveMountPointCheck*/)
	if err != nil {
		return nil, status.Errorf(codes.Internal, "failed to unmount target %q: %v", targetPath, err)
	}
	klog.V(2).Infof("NodeUnpublishVolume: unmount volume %s on %s successfully", volumeID, targetPath)
	csicommon.SendKubeEvent(v1.EventTypeNormal, csicommon.NodeUnPublishedVolume, csicommon.CSIEventSourceStr,
		fmt.Sprintf("NodeUnpublishVolume: Unmounted volume %s", volumeID))

	return &csi.NodeUnpublishVolumeResponse{}, nil
}

// NodeStageVolume mount the volume to a staging path
func (d *Driver) NodeStageVolume(ctx context.Context, req *csi.NodeStageVolumeRequest) (*csi.NodeStageVolumeResponse, error) {
	volumeID := req.GetVolumeId()
	if len(volumeID) == 0 {
		return nil, status.Error(codes.InvalidArgument, "Volume ID missing in request")
	}
	targetPath := req.GetStagingTargetPath()
	if len(targetPath) == 0 {
		return nil, status.Error(codes.InvalidArgument, "Staging target not provided")
	}
	volumeCapability := req.GetVolumeCapability()
	if volumeCapability == nil {
		return nil, status.Error(codes.InvalidArgument, "Volume capability not provided")
	}

	if acquired := d.volumeLocks.TryAcquire(volumeID); !acquired {
		return nil, status.Errorf(codes.Aborted, volumeOperationAlreadyExistsFmt, volumeID)
	}
	defer d.volumeLocks.Release(volumeID)

	mountFlags := req.GetVolumeCapability().GetMount().GetMountFlags()
	attrib := req.GetVolumeContext()
	secrets := req.GetSecrets()

	mc := metrics.NewMetricContext(blobCSIDriverName, "node_stage_volume", d.cloud.ResourceGroup, "", d.Name)
	isOperationSucceeded := false
	defer func() {
		mc.ObserveOperationWithResult(isOperationSucceeded, VolumeID, volumeID)
	}()

	var serverAddress, storageEndpointSuffix, protocol, ephemeralVolMountOptions string
	var ephemeralVol, isHnsEnabled bool

	containerNameReplaceMap := map[string]string{}

	mountPermissions := d.mountPermissions
	performChmodOp := (mountPermissions > 0)
	for k, v := range attrib {
		switch strings.ToLower(k) {
		case serverNameField:
			serverAddress = v
		case protocolField:
			protocol = v
		case storageEndpointSuffixField:
			storageEndpointSuffix = v
		case ephemeralField:
			ephemeralVol = strings.EqualFold(v, trueValue)
		case mountOptionsField:
			ephemeralVolMountOptions = v
		case isHnsEnabledField:
			isHnsEnabled = strings.EqualFold(v, trueValue)
		case pvcNamespaceKey:
			containerNameReplaceMap[pvcNamespaceMetadata] = v
		case pvcNameKey:
			containerNameReplaceMap[pvcNameMetadata] = v
		case pvNameKey:
			containerNameReplaceMap[pvNameMetadata] = v
		case mountPermissionsField:
			if v != "" {
				var err error
				var perm uint64
				if perm, err = strconv.ParseUint(v, 8, 32); err != nil {
					return nil, status.Errorf(codes.InvalidArgument, fmt.Sprintf("invalid mountPermissions %s", v))
				}
				if perm == 0 {
					performChmodOp = false
				} else {
					mountPermissions = perm
				}
			}
		}
	}

	if protocol == EcProtocol {
		targetPath = edgecache.GetStagingPath(targetPath)
		klog.V(2).Infof("NodeStageVolume: edgecache enabled for volume, will mount to: %q", targetPath)
	}

	mnt, err := d.ensureMountPoint(targetPath, fs.FileMode(mountPermissions))
	if err != nil {
		return nil, status.Errorf(codes.Internal, "Could not mount target %q: %v", targetPath, err)
	}
	if mnt {
		klog.V(2).Infof("NodeStageVolume: volume %s is already mounted on %s", volumeID, targetPath)
		return &csi.NodeStageVolumeResponse{}, nil
	}

	_, accountName, _, containerName, secretName, secretNamespace, authEnv, err := d.GetAuthEnv(ctx, volumeID, protocol, attrib, secrets)
	if err != nil {
		return nil, status.Errorf(codes.Internal, err.Error())
	}

	// replace pv/pvc name namespace metadata in subDir
	containerName = replaceWithMap(containerName, containerNameReplaceMap)

	if strings.TrimSpace(storageEndpointSuffix) == "" {
		if d.cloud.Environment.StorageEndpointSuffix != "" {
			storageEndpointSuffix = d.cloud.Environment.StorageEndpointSuffix
		} else {
			storageEndpointSuffix = storage.DefaultBaseURL
		}
	}

	if strings.TrimSpace(serverAddress) == "" {
		// server address is "accountname.blob.core.windows.net" by default
		serverAddress = fmt.Sprintf("%s.blob.%s", accountName, storageEndpointSuffix)
	}

<<<<<<< HEAD
	if protocol == EcProtocol {
		// get authentication method
		storageAuthType, storageAuthTypeOk := attrib[EcStrgAuthenticationField]
		if !storageAuthTypeOk {
			err = fmt.Errorf("could not determine storage authentication for edgecache, missing key is %s", EcStrgAuthenticationField)
			klog.Error(err)
			return nil, err
		}

		klog.V(2).Infof("NodeStageVolume: edgecache will be used for volume %s", volumeID)
		klog.V(3).Infof("NodeStageVolume: edgecache attrib %v", attrib)
		pvName, exists := attrib[pvNameKey]
		var pv *v1.PersistentVolume
		var err error
		if exists {
			pv, err = blobcsiutil.GetPVByName(d.cloud.KubeClient, pvName)
		} else {
			pv, err = blobcsiutil.GetPVByVolumeID(d.cloud.KubeClient, volumeID)
		}
		if err != nil {
			return nil, err
		}

		annotator := cv.NewPVCAnnotator(d.cloud.KubeClient)
		providedAuth := cv.NewBlobAuth(storageEndpointSuffix, accountName, containerName, secretName, secretNamespace, storageAuthType)

		err = annotator.SendProvisionVolume(pv, d.cloud.Config.AzureAuthConfig, providedAuth)
		if err == cv.ErrVolumeAlreadyBeingProvisioned {
			klog.V(2).Infof("NodeStageVolume: volume has already been provisioned")
		} else if err != nil {
			csicommon.SendKubeEvent(v1.EventTypeWarning, csicommon.FailedToProvisionVolume, csicommon.CSIEventSourceStr,
				fmt.Sprintf("NodeStageVolume: failed to provision volume. error: %v", err))
			return nil, err
		}
		csicommon.SendKubeEvent(v1.EventTypeNormal, csicommon.NodeStagingVolume, csicommon.CSIEventSourceStr,
			fmt.Sprintf("NodeStageVolume: Mounting volume %s", volumeID))
		klog.V(2).Infof("NodeStageVolume: Mounting volume(%s) on %s", volumeID, targetPath)
		if err = d.edgeCacheManager.MountVolume(accountName, containerName, storageEndpointSuffix, targetPath); err != nil {
			return nil, err
		}
		csicommon.SendKubeEvent(v1.EventTypeNormal, csicommon.NodeStagedVolume, csicommon.CSIEventSourceStr,
			fmt.Sprintf("NodeStageVolume: Mounted volume %s", volumeID))
		klog.V(2).Infof("NodeStageVolume: Mounted volume(%s) on %s", volumeID, targetPath)
		return &csi.NodeStageVolumeResponse{}, nil
	}

	if protocol == NFS {
=======
	if isNFSProtocol(protocol) {
>>>>>>> 75508dfc
		klog.V(2).Infof("target %v\nprotocol %v\n\nvolumeId %v\ncontext %v\nmountflags %v\nserverAddress %v",
			targetPath, protocol, volumeID, attrib, mountFlags, serverAddress)

		mountType := AZNFS
		if !d.enableAznfsMount {
			mountType = NFS
		}

		source := fmt.Sprintf("%s:/%s/%s", serverAddress, accountName, containerName)
		mountOptions := util.JoinMountOptions(mountFlags, []string{"sec=sys,vers=3,nolock"})
		if err := wait.PollImmediate(1*time.Second, 2*time.Minute, func() (bool, error) {
			return true, d.mounter.MountSensitive(source, targetPath, mountType, mountOptions, []string{})
		}); err != nil {
			var helpLinkMsg string
			if d.appendMountErrorHelpLink {
				helpLinkMsg = "\nPlease refer to http://aka.ms/blobmounterror for possible causes and solutions for mount errors."
			}
			return nil, status.Error(codes.Internal, fmt.Sprintf("volume(%s) mount %q on %q failed with %v%s", volumeID, source, targetPath, err, helpLinkMsg))
		}

		if performChmodOp {
			if err := chmodIfPermissionMismatch(targetPath, os.FileMode(mountPermissions)); err != nil {
				return nil, status.Error(codes.Internal, err.Error())
			}
		} else {
			klog.V(2).Infof("skip chmod on targetPath(%s) since mountPermissions is set as 0", targetPath)
		}

		isOperationSucceeded = true
		klog.V(2).Infof("volume(%s) mount %s on %s succeeded", volumeID, source, targetPath)
		return &csi.NodeStageVolumeResponse{}, nil
	}

	// Get mountOptions that the volume will be formatted and mounted with
	mountOptions := mountFlags
	if ephemeralVol {
		mountOptions = util.JoinMountOptions(mountOptions, strings.Split(ephemeralVolMountOptions, ","))
	}
	if isHnsEnabled {
		mountOptions = util.JoinMountOptions(mountOptions, []string{"--use-adls=true"})
	}
	tmpPath := fmt.Sprintf("%s/%s", "/mnt", volumeID)
	if d.appendTimeStampInCacheDir {
		tmpPath += fmt.Sprintf("#%d", time.Now().Unix())
	}
	mountOptions = appendDefaultMountOptions(mountOptions, tmpPath, containerName)

	args := targetPath
	for _, opt := range mountOptions {
		args = args + " " + opt
	}

	klog.V(2).Infof("target %v\nprotocol %v\n\nvolumeId %v\ncontext %v\nmountflags %v\nmountOptions %v\nargs %v\nserverAddress %v",
		targetPath, protocol, volumeID, attrib, mountFlags, mountOptions, args, serverAddress)

	authEnv = append(authEnv, "AZURE_STORAGE_ACCOUNT="+accountName, "AZURE_STORAGE_BLOB_ENDPOINT="+serverAddress)
	if d.enableBlobMockMount {
		klog.Warningf("NodeStageVolume: mock mount on volumeID(%s), this is only for TESTING!!!", volumeID)
		if err := blobcsiutil.MakeDir(targetPath, os.FileMode(mountPermissions)); err != nil {
			klog.Errorf("MakeDir failed on target: %s (%v)", targetPath, err)
			return nil, status.Errorf(codes.Internal, err.Error())
		}
		return &csi.NodeStageVolumeResponse{}, nil
	}

	var output string
	if d.enableBlobfuseProxy {
		output, err = d.mountBlobfuseWithProxy(args, protocol, authEnv)
	} else {
		output, err = d.mountBlobfuseInsideDriver(args, protocol, authEnv)
	}

	if err != nil {
		var helpLinkMsg string
		if d.appendMountErrorHelpLink {
			helpLinkMsg = "\nPlease refer to http://aka.ms/blobmounterror for possible causes and solutions for mount errors."
		}
		err = status.Errorf(codes.Internal, "Mount failed with error: %v, output: %v%s", err, output, helpLinkMsg)
		klog.Errorf("%v", err)
		notMnt, mntErr := d.mounter.IsLikelyNotMountPoint(targetPath)
		if mntErr != nil {
			klog.Errorf("IsLikelyNotMountPoint check failed: %v", mntErr)
			return nil, err
		}
		if !notMnt {
			if mntErr = d.mounter.Unmount(targetPath); mntErr != nil {
				klog.Errorf("Failed to unmount: %v", mntErr)
				return nil, err
			}
			notMnt, mntErr := d.mounter.IsLikelyNotMountPoint(targetPath)
			if mntErr != nil {
				klog.Errorf("IsLikelyNotMountPoint check failed: %v", mntErr)
				return nil, err
			}
			if !notMnt {
				// This is very odd, we don't expect it.  We'll try again next sync loop.
				klog.Errorf("%s is still mounted, despite call to unmount().  Will try again next sync loop.", targetPath)
				return nil, err
			}
		}
		os.Remove(targetPath)
		return nil, err
	}

	// wait a few seconds to make sure blobfuse mount is successful
	// please refer to https://github.com/Azure/azure-storage-fuse/pull/1088 for more details
	if err := waitForMount(targetPath, waitForMountInterval, waitForMountTimeout); err != nil {
		return nil, fmt.Errorf("failed to wait for mount: %w", err)
	}

	klog.V(2).Infof("volume(%s) mount on %q succeeded", volumeID, targetPath)
	return &csi.NodeStageVolumeResponse{}, nil
}

// NodeUnstageVolume unmount the volume from the staging path
func (d *Driver) NodeUnstageVolume(_ context.Context, req *csi.NodeUnstageVolumeRequest) (*csi.NodeUnstageVolumeResponse, error) {
	volumeID := req.GetVolumeId()
	if len(volumeID) == 0 {
		return nil, status.Error(codes.InvalidArgument, "Volume ID not provided")
	}

	stagingTargetPath := req.GetStagingTargetPath()
	if len(stagingTargetPath) == 0 {
		return nil, status.Error(codes.InvalidArgument, "Staging target not provided")
	}

	if acquired := d.volumeLocks.TryAcquire(volumeID); !acquired {
		return nil, status.Errorf(codes.Aborted, volumeOperationAlreadyExistsFmt, volumeID)
	}
	defer d.volumeLocks.Release(volumeID)

	mc := metrics.NewMetricContext(blobCSIDriverName, "node_unstage_volume", d.cloud.ResourceGroup, "", d.Name)
	isOperationSucceeded := false
	defer func() {
		mc.ObserveOperationWithResult(isOperationSucceeded, VolumeID, volumeID)
	}()

	klog.V(2).Infof("NodeUnstageVolume: volume %s unmounting on %s", volumeID, stagingTargetPath)

	// Check if there is a mount at the edgecache suffix
	edgeCacheTargetPath := edgecache.GetStagingPath(stagingTargetPath)
	klog.Errorf("NodeUnstageVolume: checking %s for edgecache %s", volumeID, edgeCacheTargetPath)
	isNotEdgeCacheVolume, err := d.mounter.IsLikelyNotMountPoint(edgeCacheTargetPath)
	if err != nil && !os.IsNotExist(err) {
		return nil, status.Errorf(codes.Internal, "unexpected error checking staging path %q: %v", stagingTargetPath, err)
	}
	if !isNotEdgeCacheVolume {
		// This is an edgecache mount path so unmount it and clean it up
		csicommon.SendKubeEvent(v1.EventTypeNormal, csicommon.NodeUnStagingVolume, csicommon.CSIEventSourceStr,
			fmt.Sprintf("NodeUnstageVolume: Unmounting volume %s", volumeID))
		if err := d.edgeCacheManager.UnmountVolume(volumeID, edgeCacheTargetPath); err != nil {
			return nil, err
		}
		if err = mount.CleanupMountPoint(edgeCacheTargetPath, d.mounter, true); err != nil {
			return nil, status.Errorf(codes.Internal, "failed to cleanup edgecache target %q: %v", edgeCacheTargetPath, err)
		}
	}

	// cleanup the default mount point
	err = mount.CleanupMountPoint(stagingTargetPath, d.mounter, true /*extensiveMountPointCheck*/)
	if err != nil {
		return nil, status.Errorf(codes.Internal, "failed to unmount staging target %q: %v", stagingTargetPath, err)
	}
	csicommon.SendKubeEvent(v1.EventTypeNormal, csicommon.NodeUnStagedVolume, csicommon.CSIEventSourceStr,
		fmt.Sprintf("NodeUnstageVolume: Unmounted volume %s", volumeID))
	klog.V(2).Infof("NodeUnstageVolume: Unmounted volume(%s) TargetPath(%s)", volumeID, stagingTargetPath)
	isOperationSucceeded = true
	return &csi.NodeUnstageVolumeResponse{}, nil
}

// NodeGetCapabilities return the capabilities of the Node plugin
func (d *Driver) NodeGetCapabilities(_ context.Context, _ *csi.NodeGetCapabilitiesRequest) (*csi.NodeGetCapabilitiesResponse, error) {
	return &csi.NodeGetCapabilitiesResponse{
		Capabilities: d.NSCap,
	}, nil
}

// NodeGetInfo return info of the node on which this plugin is running
func (d *Driver) NodeGetInfo(_ context.Context, _ *csi.NodeGetInfoRequest) (*csi.NodeGetInfoResponse, error) {
	return &csi.NodeGetInfoResponse{
		NodeId: d.NodeID,
	}, nil
}

// NodeExpandVolume node expand volume
func (d *Driver) NodeExpandVolume(_ context.Context, _ *csi.NodeExpandVolumeRequest) (*csi.NodeExpandVolumeResponse, error) {
	return nil, status.Error(codes.Unimplemented, "NodeExpandVolume is not yet implemented")
}

// NodeGetVolumeStats get volume stats
func (d *Driver) NodeGetVolumeStats(_ context.Context, req *csi.NodeGetVolumeStatsRequest) (*csi.NodeGetVolumeStatsResponse, error) {
	if len(req.VolumeId) == 0 {
		return nil, status.Error(codes.InvalidArgument, "NodeGetVolumeStats volume ID was empty")
	}
	if len(req.VolumePath) == 0 {
		return nil, status.Error(codes.InvalidArgument, "NodeGetVolumeStats volume path was empty")
	}

	// check if the volume stats is cached
	cache, err := d.volStatsCache.Get(req.VolumeId, azcache.CacheReadTypeDefault)
	if err != nil {
		return nil, status.Errorf(codes.Internal, err.Error())
	}
	if cache != nil {
		resp := cache.(csi.NodeGetVolumeStatsResponse)
		klog.V(6).Infof("NodeGetVolumeStats: volume stats for volume %s path %s is cached", req.VolumeId, req.VolumePath)
		return &resp, nil
	}

	mc := metrics.NewMetricContext(blobCSIDriverName, "node_get_volume_stats", d.cloud.ResourceGroup, "", d.Name)
	isOperationSucceeded := false
	defer func() {
		mc.ObserveOperationWithResult(isOperationSucceeded, VolumeID, req.VolumeId)
	}()

	if _, err := os.Lstat(req.VolumePath); err != nil {
		if os.IsNotExist(err) {
			return nil, status.Errorf(codes.NotFound, "path %s does not exist", req.VolumePath)
		}
		return nil, status.Errorf(codes.Internal, "failed to stat file %s: %v", req.VolumePath, err)
	}

	klog.V(6).Infof("NodeGetVolumeStats: begin to get VolumeStats on volume %s path %s", req.VolumeId, req.VolumePath)

	volumeMetrics, err := volume.NewMetricsStatFS(req.VolumePath).GetMetrics()
	if err != nil {
		return nil, status.Errorf(codes.Internal, "failed to get metrics: %v", err)
	}

	available, ok := volumeMetrics.Available.AsInt64()
	if !ok {
		return nil, status.Errorf(codes.Internal, "failed to transform volume available size(%v)", volumeMetrics.Available)
	}
	capacity, ok := volumeMetrics.Capacity.AsInt64()
	if !ok {
		return nil, status.Errorf(codes.Internal, "failed to transform volume capacity size(%v)", volumeMetrics.Capacity)
	}
	used, ok := volumeMetrics.Used.AsInt64()
	if !ok {
		return nil, status.Errorf(codes.Internal, "failed to transform volume used size(%v)", volumeMetrics.Used)
	}

	inodesFree, ok := volumeMetrics.InodesFree.AsInt64()
	if !ok {
		return nil, status.Errorf(codes.Internal, "failed to transform disk inodes free(%v)", volumeMetrics.InodesFree)
	}
	inodes, ok := volumeMetrics.Inodes.AsInt64()
	if !ok {
		return nil, status.Errorf(codes.Internal, "failed to transform disk inodes(%v)", volumeMetrics.Inodes)
	}
	inodesUsed, ok := volumeMetrics.InodesUsed.AsInt64()
	if !ok {
		return nil, status.Errorf(codes.Internal, "failed to transform disk inodes used(%v)", volumeMetrics.InodesUsed)
	}

	resp := &csi.NodeGetVolumeStatsResponse{
		Usage: []*csi.VolumeUsage{
			{
				Unit:      csi.VolumeUsage_BYTES,
				Available: available,
				Total:     capacity,
				Used:      used,
			},
			{
				Unit:      csi.VolumeUsage_INODES,
				Available: inodesFree,
				Total:     inodes,
				Used:      inodesUsed,
			},
		},
	}

	isOperationSucceeded = true
	klog.V(6).Infof("NodeGetVolumeStats: volume stats for volume %s path %s is %v", req.VolumeId, req.VolumePath, resp)
	// cache the volume stats per volume
	d.volStatsCache.Set(req.VolumeId, *resp)
	return resp, nil
}

// ensureMountPoint: create mount point if not exists
// return <true, nil> if it's already a mounted point otherwise return <false, nil>
func (d *Driver) ensureMountPoint(target string, perm os.FileMode) (bool, error) {
	notMnt, err := d.mounter.IsLikelyNotMountPoint(target)
	if err != nil && !os.IsNotExist(err) {
		if IsCorruptedDir(target) {
			notMnt = false
			klog.Warningf("detected corrupted mount for targetPath [%s]", target)
		} else {
			return !notMnt, err
		}
	}

	// Check all the mountpoints in case IsLikelyNotMountPoint
	// cannot handle --bind mount
	mountList, err := d.mounter.List()
	if err != nil {
		return !notMnt, err
	}

	targetAbs, err := filepath.Abs(target)
	if err != nil {
		return !notMnt, err
	}

	for _, mountPoint := range mountList {
		if mountPoint.Path == targetAbs {
			notMnt = false
			break
		}
	}

	if !notMnt {
		// testing original mount point, make sure the mount link is valid
		_, err := os.ReadDir(target)
		if err == nil {
			klog.V(2).Infof("already mounted to target %s", target)
			return !notMnt, nil
		}
		// mount link is invalid, now unmount and remount later
		klog.Warningf("ReadDir %s failed with %v, unmount this directory", target, err)
		if err := d.mounter.Unmount(target); err != nil {
			klog.Errorf("Unmount directory %s failed with %v", target, err)
			return !notMnt, err
		}
		notMnt = true
		return !notMnt, err
	}
	if err := blobcsiutil.MakeDir(target, perm); err != nil {
		klog.Errorf("MakeDir failed on target: %s (%v)", target, err)
		return !notMnt, err
	}
	return !notMnt, nil
}

func waitForMount(path string, intervel, timeout time.Duration) error {
	timeAfter := time.After(timeout)
	timeTick := time.Tick(intervel)

	for {
		select {
		case <-timeTick:
			notMount, err := mount.New("").IsLikelyNotMountPoint(path)
			if err != nil {
				return err
			}
			if !notMount {
				klog.V(2).Infof("blobfuse mount at %s success", path)
				return nil
			}
		case <-timeAfter:
			return fmt.Errorf("timeout waiting for mount %s", path)
		}
	}
}<|MERGE_RESOLUTION|>--- conflicted
+++ resolved
@@ -351,7 +351,6 @@
 		serverAddress = fmt.Sprintf("%s.blob.%s", accountName, storageEndpointSuffix)
 	}
 
-<<<<<<< HEAD
 	if protocol == EcProtocol {
 		// get authentication method
 		storageAuthType, storageAuthTypeOk := attrib[EcStrgAuthenticationField]
@@ -398,10 +397,7 @@
 		return &csi.NodeStageVolumeResponse{}, nil
 	}
 
-	if protocol == NFS {
-=======
 	if isNFSProtocol(protocol) {
->>>>>>> 75508dfc
 		klog.V(2).Infof("target %v\nprotocol %v\n\nvolumeId %v\ncontext %v\nmountflags %v\nserverAddress %v",
 			targetPath, protocol, volumeID, attrib, mountFlags, serverAddress)
 
