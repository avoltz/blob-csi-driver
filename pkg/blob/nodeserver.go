--- conflicted
+++ resolved
@@ -28,17 +28,13 @@
 
 	"sigs.k8s.io/blob-csi-driver/pkg/edgecache"
 	cv "sigs.k8s.io/blob-csi-driver/pkg/edgecache/cachevolume"
-	blobcsiutil "sigs.k8s.io/blob-csi-driver/pkg/util"
+	volumehelper "sigs.k8s.io/blob-csi-driver/pkg/util"
 	azcache "sigs.k8s.io/cloud-provider-azure/pkg/cache"
 	"sigs.k8s.io/cloud-provider-azure/pkg/metrics"
 
 	"github.com/container-storage-interface/spec/lib/go/csi"
 
-<<<<<<< HEAD
 	v1 "k8s.io/api/core/v1"
-	"k8s.io/apimachinery/pkg/util/wait"
-=======
->>>>>>> a7dea3ac
 	"k8s.io/klog/v2"
 	"k8s.io/kubernetes/pkg/volume"
 	"k8s.io/kubernetes/pkg/volume/util"
@@ -166,7 +162,7 @@
 		fmt.Sprintf("NodePublishVolume: Mounting volume %s", volumeID))
 	if d.enableBlobMockMount {
 		klog.Warningf("NodePublishVolume: mock mount on volumeID(%s), this is only for TESTING!!!", volumeID)
-		if err := blobcsiutil.MakeDir(target, os.FileMode(mountPermissions)); err != nil {
+		if err := volumehelper.MakeDir(target, os.FileMode(mountPermissions)); err != nil {
 			klog.Errorf("MakeDir failed on target: %s (%v)", target, err)
 			return nil, status.Errorf(codes.Internal, err.Error())
 		}
@@ -213,7 +209,7 @@
 func (d *Driver) mountBlobfuseInsideDriver(args string, protocol string, authEnv []string) (string, error) {
 	var cmd *exec.Cmd
 
-	args = blobcsiutil.TrimDuplicatedSpace(args)
+	args = volumehelper.TrimDuplicatedSpace(args)
 
 	mountLog := "mount inside driver with"
 	if protocol == Fuse2 {
@@ -342,14 +338,13 @@
 		}
 	}
 
-<<<<<<< HEAD
 	if protocol == EcProtocol {
 		targetPath = edgecache.GetStagingPath(targetPath)
 		klog.V(2).Infof("NodeStageVolume: edgecache enabled for volume, will mount to: %q", targetPath)
-=======
+	}
+
 	if !isSupportedFSGroupChangePolicy(fsGroupChangePolicy) {
 		return nil, status.Errorf(codes.InvalidArgument, "fsGroupChangePolicy(%s) is not supported, supported fsGroupChangePolicy list: %v", fsGroupChangePolicy, supportedFSGroupChangePolicyList)
->>>>>>> a7dea3ac
 	}
 
 	mnt, err := d.ensureMountPoint(targetPath, fs.FileMode(mountPermissions))
@@ -393,9 +388,9 @@
 		var pv *v1.PersistentVolume
 		var err error
 		if exists {
-			pv, err = blobcsiutil.GetPVByName(d.cloud.KubeClient, pvName)
+			pv, err = volumehelper.GetPVByName(d.cloud.KubeClient, pvName)
 		} else {
-			pv, err = blobcsiutil.GetPVByVolumeID(d.cloud.KubeClient, volumeID)
+			pv, err = volumehelper.GetPVByVolumeID(d.cloud.KubeClient, volumeID)
 		}
 		if err != nil {
 			return nil, err
@@ -496,7 +491,7 @@
 	authEnv = append(authEnv, "AZURE_STORAGE_ACCOUNT="+accountName, "AZURE_STORAGE_BLOB_ENDPOINT="+serverAddress)
 	if d.enableBlobMockMount {
 		klog.Warningf("NodeStageVolume: mock mount on volumeID(%s), this is only for TESTING!!!", volumeID)
-		if err := blobcsiutil.MakeDir(targetPath, os.FileMode(mountPermissions)); err != nil {
+		if err := volumehelper.MakeDir(targetPath, os.FileMode(mountPermissions)); err != nil {
 			klog.Errorf("MakeDir failed on target: %s (%v)", targetPath, err)
 			return nil, status.Errorf(codes.Internal, err.Error())
 		}
@@ -767,7 +762,7 @@
 		notMnt = true
 		return !notMnt, err
 	}
-	if err := blobcsiutil.MakeDir(target, perm); err != nil {
+	if err := volumehelper.MakeDir(target, perm); err != nil {
 		klog.Errorf("MakeDir failed on target: %s (%v)", target, err)
 		return !notMnt, err
 	}
