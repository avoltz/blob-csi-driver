/*
Copyright 2017 The Kubernetes Authors.

Licensed under the Apache License, Version 2.0 (the "License");
you may not use this file except in compliance with the License.
You may obtain a copy of the License at

    http://www.apache.org/licenses/LICENSE-2.0

Unless required by applicable law or agreed to in writing, software
distributed under the License is distributed on an "AS IS" BASIS,
WITHOUT WARRANTIES OR CONDITIONS OF ANY KIND, either express or implied.
See the License for the specific language governing permissions and
limitations under the License.
*/

package handler

import (
	"bytes"
	"crypto/sha512"
	"fmt"
	"net/http"
	"strconv"
	"sync"
	"time"

	"github.com/NYTimes/gziphandler"
	"github.com/emicklei/go-restful/v3"
	"github.com/golang/protobuf/proto"
	openapi_v2 "github.com/google/gnostic-models/openapiv2"
	"github.com/google/uuid"
	"github.com/munnerz/goautoneg"
	klog "k8s.io/klog/v2"
	"k8s.io/kube-openapi/pkg/builder"
	"k8s.io/kube-openapi/pkg/cached"
	"k8s.io/kube-openapi/pkg/common"
	"k8s.io/kube-openapi/pkg/common/restfuladapter"
	"k8s.io/kube-openapi/pkg/validation/spec"
)

const (
	subTypeProtobufDeprecated = "com.github.proto-openapi.spec.v2@v1.0+protobuf"
	subTypeProtobuf           = "com.github.proto-openapi.spec.v2.v1.0+protobuf"
	subTypeJSON               = "json"
)

func computeETag(data []byte) string {
	if data == nil {
		return ""
	}
	return fmt.Sprintf("%X", sha512.Sum512(data))
}

type timedSpec struct {
	spec         []byte
	lastModified time.Time
}

// OpenAPIService is the service responsible for serving OpenAPI spec. It has
// the ability to safely change the spec while serving it.
type OpenAPIService struct {
	specCache  cached.Replaceable[*spec.Swagger]
	jsonCache  cached.Data[timedSpec]
	protoCache cached.Data[timedSpec]
}

// NewOpenAPIService builds an OpenAPIService starting with the given spec.
func NewOpenAPIService(swagger *spec.Swagger) *OpenAPIService {
	return NewOpenAPIServiceLazy(cached.NewResultOK(swagger, uuid.New().String()))
}

// NewOpenAPIServiceLazy builds an OpenAPIService from lazy spec.
func NewOpenAPIServiceLazy(swagger cached.Data[*spec.Swagger]) *OpenAPIService {
	o := &OpenAPIService{}
	o.UpdateSpecLazy(swagger)

	o.jsonCache = cached.NewTransformer[*spec.Swagger](func(result cached.Result[*spec.Swagger]) cached.Result[timedSpec] {
		if result.Err != nil {
			return cached.NewResultErr[timedSpec](result.Err)
		}
		json, err := result.Data.MarshalJSON()
		if err != nil {
			return cached.NewResultErr[timedSpec](err)
		}
		return cached.NewResultOK(timedSpec{spec: json, lastModified: time.Now()}, computeETag(json))
	}, &o.specCache)
	o.protoCache = cached.NewTransformer(func(result cached.Result[timedSpec]) cached.Result[timedSpec] {
		if result.Err != nil {
			return cached.NewResultErr[timedSpec](result.Err)
		}
		proto, err := ToProtoBinary(result.Data.spec)
		if err != nil {
			return cached.NewResultErr[timedSpec](err)
		}
		// We can re-use the same etag as json because of the Vary header.
		return cached.NewResultOK(timedSpec{spec: proto, lastModified: result.Data.lastModified}, result.Etag)
	}, o.jsonCache)
	return o
}

func (o *OpenAPIService) UpdateSpec(swagger *spec.Swagger) error {
	o.UpdateSpecLazy(cached.NewResultOK(swagger, uuid.New().String()))
	return nil
}

func (o *OpenAPIService) UpdateSpecLazy(swagger cached.Data[*spec.Swagger]) {
	o.specCache.Replace(swagger)
}

func ToProtoBinary(json []byte) ([]byte, error) {
	document, err := openapi_v2.ParseDocument(json)
	if err != nil {
		return nil, err
	}
	return proto.Marshal(document)
}

// RegisterOpenAPIVersionedService registers a handler to provide access to provided swagger spec.
//
// Deprecated: use OpenAPIService.RegisterOpenAPIVersionedService instead.
func RegisterOpenAPIVersionedService(spec *spec.Swagger, servePath string, handler common.PathHandler) *OpenAPIService {
	o := NewOpenAPIService(spec)
	o.RegisterOpenAPIVersionedService(servePath, handler)
	return o
}

// RegisterOpenAPIVersionedService registers a handler to provide access to provided swagger spec.
<<<<<<< HEAD
func (o *OpenAPIService) RegisterOpenAPIVersionedService(servePath string, handler common.PathHandler) error {
	// Mutex protects the cache chain
	var mutex sync.Mutex

=======
func (o *OpenAPIService) RegisterOpenAPIVersionedService(servePath string, handler common.PathHandler) {
>>>>>>> bd3ac820
	accepted := []struct {
		Type                string
		SubType             string
		ReturnedContentType string
		GetDataAndEtag      cached.Data[timedSpec]
	}{
		{"application", subTypeJSON, "application/" + subTypeJSON, o.jsonCache},
		{"application", subTypeProtobufDeprecated, "application/" + subTypeProtobuf, o.protoCache},
		{"application", subTypeProtobuf, "application/" + subTypeProtobuf, o.protoCache},
	}

	handler.Handle(servePath, gziphandler.GzipHandler(http.HandlerFunc(
		func(w http.ResponseWriter, r *http.Request) {
			decipherableFormats := r.Header.Get("Accept")
			if decipherableFormats == "" {
				decipherableFormats = "*/*"
			}
			clauses := goautoneg.ParseAccept(decipherableFormats)
			w.Header().Add("Vary", "Accept")
			for _, clause := range clauses {
				for _, accepts := range accepted {
					if clause.Type != accepts.Type && clause.Type != "*" {
						continue
					}
					if clause.SubType != accepts.SubType && clause.SubType != "*" {
						continue
					}
					// serve the first matching media type in the sorted clause list
					mutex.Lock()
					result := accepts.GetDataAndEtag.Get()
					mutex.Unlock()
					if result.Err != nil {
						klog.Errorf("Error in OpenAPI handler: %s", result.Err)
						// only return a 503 if we have no older cache data to serve
						if result.Data.spec == nil {
							w.WriteHeader(http.StatusServiceUnavailable)
							return
						}
					}
					// Set Content-Type header in the reponse
					w.Header().Set("Content-Type", accepts.ReturnedContentType)

					// ETag must be enclosed in double quotes: https://developer.mozilla.org/en-US/docs/Web/HTTP/Headers/ETag
					w.Header().Set("Etag", strconv.Quote(result.Etag))
					// ServeContent will take care of caching using eTag.
					http.ServeContent(w, r, servePath, result.Data.lastModified, bytes.NewReader(result.Data.spec))
					return
				}
			}
			// Return 406 for not acceptable format
			w.WriteHeader(406)
			return
		}),
	))
}

// BuildAndRegisterOpenAPIVersionedService builds the spec and registers a handler to provide access to it.
// Use this method if your OpenAPI spec is static. If you want to update the spec, use BuildOpenAPISpec then RegisterOpenAPIVersionedService.
//
// Deprecated: BuildAndRegisterOpenAPIVersionedServiceFromRoutes should be used instead.
func BuildAndRegisterOpenAPIVersionedService(servePath string, webServices []*restful.WebService, config *common.Config, handler common.PathHandler) (*OpenAPIService, error) {
	return BuildAndRegisterOpenAPIVersionedServiceFromRoutes(servePath, restfuladapter.AdaptWebServices(webServices), config, handler)
}

// BuildAndRegisterOpenAPIVersionedServiceFromRoutes builds the spec and registers a handler to provide access to it.
// Use this method if your OpenAPI spec is static. If you want to update the spec, use BuildOpenAPISpec then RegisterOpenAPIVersionedService.
func BuildAndRegisterOpenAPIVersionedServiceFromRoutes(servePath string, routeContainers []common.RouteContainer, config *common.Config, handler common.PathHandler) (*OpenAPIService, error) {
	spec, err := builder.BuildOpenAPISpecFromRoutes(routeContainers, config)
	if err != nil {
		return nil, err
	}
	o := NewOpenAPIService(spec)
	o.RegisterOpenAPIVersionedService(servePath, handler)
	return o, nil
}<|MERGE_RESOLUTION|>--- conflicted
+++ resolved
@@ -22,7 +22,6 @@
 	"fmt"
 	"net/http"
 	"strconv"
-	"sync"
 	"time"
 
 	"github.com/NYTimes/gziphandler"
@@ -126,14 +125,7 @@
 }
 
 // RegisterOpenAPIVersionedService registers a handler to provide access to provided swagger spec.
-<<<<<<< HEAD
-func (o *OpenAPIService) RegisterOpenAPIVersionedService(servePath string, handler common.PathHandler) error {
-	// Mutex protects the cache chain
-	var mutex sync.Mutex
-
-=======
 func (o *OpenAPIService) RegisterOpenAPIVersionedService(servePath string, handler common.PathHandler) {
->>>>>>> bd3ac820
 	accepted := []struct {
 		Type                string
 		SubType             string
@@ -162,9 +154,7 @@
 						continue
 					}
 					// serve the first matching media type in the sorted clause list
-					mutex.Lock()
 					result := accepts.GetDataAndEtag.Get()
-					mutex.Unlock()
 					if result.Err != nil {
 						klog.Errorf("Error in OpenAPI handler: %s", result.Err)
 						// only return a 503 if we have no older cache data to serve
